# Configuration file for the Sphinx documentation builder.
#
# For the full list of built-in configuration values, see the documentation:
# https://www.sphinx-doc.org/en/master/usage/configuration.html

# -- Project information -----------------------------------------------------
# https://www.sphinx-doc.org/en/master/usage/configuration.html#project-information

project = 'jax-ai-stack'
copyright = '2024, JAX team'
author = 'JAX team'
release = '0.0.0'

# -- General configuration ---------------------------------------------------
# https://www.sphinx-doc.org/en/master/usage/configuration.html#general-configuration

extensions = [
    'myst_nb',
    'sphinx_copybutton',
]

templates_path = ['_templates']
exclude_patterns = []
source_suffix = ['.rst', '.ipynb', '.md']


# -- Options for HTML output -------------------------------------------------
# https://www.sphinx-doc.org/en/master/usage/configuration.html#options-for-html-output

html_theme = 'sphinx_book_theme'
html_title = 'JAX AI Stack'
html_static_path = ['_static']

# Theme-specific options
# https://sphinx-book-theme.readthedocs.io/en/stable/reference.html
html_theme_options = {
    'show_navbar_depth': 2,
    'show_toc_level': 2,
    'repository_url': 'https://github.com/jax-ml/jax-ai-stack',
    'path_to_docs': 'docs/',
    'use_repository_button': True,
    'navigation_with_keys': True,
}

exclude_patterns = [
    # Sometimes sphinx reads its own outputs as inputs!
    'build/html',
    'build/jupyter_execute',
    # Exclude markdown sources for notebooks:
    'digits_vae.md',
    'getting_started_with_jax_for_AI.md',
    'JAX_for_PyTorch_users.md',
    'JAX_porting_PyTorch_model.md',
    'digits_diffusion_model.md',
    'JAX_for_LLM_pretraining.md',
    'JAX_basic_text_classification.md',
    'JAX_examples_image_segmentation.md',
    'JAX_Vision_transformer.md',
    'JAX_machine_translation.md',
<<<<<<< HEAD
    'JAX_image_captioning.md',
=======
    'JAX_time_series_classification.md',
    'JAX_transformer_text_classification.md',
>>>>>>> f91fa17b
]

suppress_warnings = [
    'misc.highlighting_failure',  # Suppress warning in exception in digits_vae
]

# -- Options for myst ----------------------------------------------
myst_heading_anchors = 3  # auto-generate 3 levels of heading anchors
myst_enable_extensions = [
    'dollarmath',
    'linkify',
]
nb_execution_mode = 'force'
nb_execution_allow_errors = False
nb_merge_streams = True
nb_execution_show_tb = True

# Notebook cell execution timeout; defaults to 30.
nb_execution_timeout = 100

# List of patterns, relative to source directory, that match notebook
# files that will not be executed.
nb_execution_excludepatterns = [
    'JAX_for_PyTorch_users.ipynb',
    'JAX_porting_PyTorch_model.ipynb',
    'digits_diffusion_model.ipynb',
    'JAX_for_LLM_pretraining.ipynb',
    'JAX_basic_text_classification.ipynb',
    'JAX_examples_image_segmentation.ipynb',
    'JAX_Vision_transformer.ipynb',
    'JAX_machine_translation.ipynb',
<<<<<<< HEAD
    'JAX_image_captioning.ipynb',
=======
    'JAX_time_series_classification.ipynb',
    'JAX_transformer_text_classification.ipynb',
>>>>>>> f91fa17b
]<|MERGE_RESOLUTION|>--- conflicted
+++ resolved
@@ -57,12 +57,9 @@
     'JAX_examples_image_segmentation.md',
     'JAX_Vision_transformer.md',
     'JAX_machine_translation.md',
-<<<<<<< HEAD
     'JAX_image_captioning.md',
-=======
     'JAX_time_series_classification.md',
     'JAX_transformer_text_classification.md',
->>>>>>> f91fa17b
 ]
 
 suppress_warnings = [
@@ -94,10 +91,7 @@
     'JAX_examples_image_segmentation.ipynb',
     'JAX_Vision_transformer.ipynb',
     'JAX_machine_translation.ipynb',
-<<<<<<< HEAD
     'JAX_image_captioning.ipynb',
-=======
     'JAX_time_series_classification.ipynb',
     'JAX_transformer_text_classification.ipynb',
->>>>>>> f91fa17b
 ]