--- conflicted
+++ resolved
@@ -1001,14 +1001,8 @@
 
 After training the miniGPT model, we can also serve it on Google TPUs for high-performance inference.
 
-<<<<<<< HEAD
 [vLLM TPU](https://github.com/vllm-project/tpu-inference/) supports running LLMs on TPUs. It takes some additional work to make it work, which is beyond the scope of this tutorial. But feel free to checkout vLLM TPU [documentation](https://docs.vllm.ai/projects/tpu/en/latest/developer_guides/jax_model_development/) if you want to learn more about it.
-=======
-```{code-cell}
-# TODO: Code example.
-```
 
 ## Wrapup
 
-[REVAMP 9]: Add a concluding section
->>>>>>> 86f2a102
+[REVAMP 9]: Add a concluding section