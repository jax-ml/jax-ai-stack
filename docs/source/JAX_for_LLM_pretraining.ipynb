{
 "cells": [
  {
   "cell_type": "markdown",
   "metadata": {},
   "source": [
    "# Train a miniGPT language model with JAX"
   ]
  },
  {
   "cell_type": "markdown",
   "metadata": {},
   "source": [
    "<table class=\"tfo-notebook-buttons\" align=\"left\">\n",
    "  <td>\n",
    "    <a target=\"_blank\" href=\"https://kaggle.com/kernels/welcome?src=https://github.com/jax-ml/jax-ai-stack/blob/main/docs/source/JAX_for_LLM_pretraining.ipynb\"><img src=\"https://www.kaggle.com/static/images/logos/kaggle-logo-transparent-300.png\" height=\"32\" width=\"70\"/>Run in Kaggle</a>\n",
    "  </td>\n",
    "  <td>\n",
    "    <a target=\"_blank\" href=\"https://colab.research.google.com/github/jax-ml/jax-ai-stack/blob/main/docs/source/JAX_for_LLM_pretraining.ipynb\"><img src=\"https://www.tensorflow.org/images/colab_logo_32px.png\" />Run in Google Colab</a>\n",
    "  </td>\n",
    "  <td>\n",
    "    <a target=\"_blank\" href=\"https://github.com/jax-ml/jax-ai-stack/blob/main/docs/source/JAX_for_LLM_pretraining.ipynb\"><img src=\"https://www.tensorflow.org/images/GitHub-Mark-32px.png\" />View source on GitHub</a>\n",
    "  </td>\n",
    "</table>"
   ]
  },
  {
   "cell_type": "markdown",
   "metadata": {
    "id": "YdtfHhtq7esh"
   },
   "source": [
    "# Train a miniGPT language model with JAX"
   ]
  },
  {
   "cell_type": "markdown",
   "metadata": {
    "id": "dNvPJpcW7esj"
   },
   "source": [
    "<table class=\"tfo-notebook-buttons\" align=\"left\">\n",
    "  <td>\n",
    "    <a target=\"_blank\" href=\"https://kaggle.com/kernels/welcome?src=https://github.com/jax-ml/jax-ai-stack/blob/main/docs/source/JAX_for_LLM_pretraining.ipynb\"><img src=\"https://www.kaggle.com/static/images/logos/kaggle-logo-transparent-300.png\" height=\"32\" width=\"70\"/>Run in Kaggle</a>\n",
    "  </td>\n",
    "  <td>\n",
    "    <a target=\"_blank\" href=\"https://colab.research.google.com/github/jax-ml/jax-ai-stack/blob/main/docs/source/JAX_for_LLM_pretraining.ipynb\"><img src=\"https://www.tensorflow.org/images/colab_logo_32px.png\" />Run in Google Colab</a>\n",
    "  </td>\n",
    "  <td>\n",
    "    <a target=\"_blank\" href=\"https://github.com/jax-ml/jax-ai-stack/blob/main/docs/source/JAX_for_LLM_pretraining.ipynb\"><img src=\"https://www.tensorflow.org/images/GitHub-Mark-32px.png\" />View source on GitHub</a>\n",
    "  </td>\n",
    "</table>"
   ]
  },
  {
   "cell_type": "markdown",
   "metadata": {
    "id": "NIOXoY1xgiww"
   },
   "source": [
<<<<<<< HEAD
    "[REVAMP -1]: Add a more general introduction, including what this tutorial is and what users should expect to get out of it.\n",
    "\n",
=======
>>>>>>> e3940322
    "This tutorial demonstrates how to use JAX, [Flax NNX](http://flax.readthedocs.io) and [Optax](http://optax.readthedocs.io) for language model (pre)training using data and tensor [parallelism](https://jax.readthedocs.io/en/latest/notebooks/Distributed_arrays_and_automatic_parallelization) for [Single-Program Multi-Data](https://en.wikipedia.org/wiki/Single_program,_multiple_data)). It was originally inspired by the [Keras miniGPT tutorial](https://keras.io/examples/generative/text_generation_with_miniature_gpt/).\n",
    "\n",
    "Here, you will learn how to:\n",
    "\n",
    "- Define the miniGPT model with Flax and JAX automatic parallelism\n",
    "- Load and preprocess the dataset\n",
    "- Create the loss and training step functions\n",
    "- Train the model on TPUs on Kaggle or Google Colab\n",
    "- Profile for hyperparameter tuning\n",
    "\n",
    "If you are new to JAX for AI, check out the [introductory tutorial](https://jax-ai-stack.readthedocs.io/en/latest/neural_net_basics.html), which covers neural network building with [Flax NNX](https://flax.readthedocs.io/en/latest/nnx_basics.html)."
   ]
  },
  {
   "cell_type": "markdown",
   "metadata": {
    "id": "hTmz5Cbco7n_"
   },
   "source": [
    "## Setup\n",
    "\n",
    "JAX installation is covered in [this guide](https://jax.readthedocs.io/en/latest/installation.html) on the JAX documentation site. We will use [Tiktoken](https://github.com/openai/tiktoken) for tokenization and [Grain](https://google-grain.readthedocs.io/en/latest/index.html) for data loading."
   ]
  },
  {
   "cell_type": "code",
   "execution_count": null,
   "metadata": {
    "colab": {
     "base_uri": "https://localhost:8080/"
    },
    "id": "6zMsOIc7ouCO",
    "outputId": "037d56a9-b18f-4504-f80a-3a4fa2945068",
    "tags": [
     "nbval-skip"
    ]
   },
   "outputs": [],
   "source": [
    "!pip install -Uq tiktoken jax-ai-stack[grain] matplotlib"
   ]
  },
  {
   "cell_type": "markdown",
   "metadata": {
    "id": "Rcji_799n4eA"
   },
   "source": [
    "**Note:** If you are using [Kaggle](https://www.kaggle.com/), select the free TPU v5e-8 as the hardware accelerator. If you are using [Google Colab](https://colab.research.google.com/), select the free Google Cloud TPU v5e-1 as the hardware accelerator. You may also use Google Cloud TPUs.\n",
    "\n",
    "Check the available JAX devices, or [`jax.Device`](https://jax.readthedocs.io/en/latest/_autosummary/jax.Device.html), with [`jax.devices()`](https://jax.readthedocs.io/en/latest/_autosummary/jax.devices.html). The output of the cell below will show a list of 8 (eight) devices."
   ]
  },
  {
   "cell_type": "code",
   "execution_count": 1,
   "metadata": {
    "colab": {
     "base_uri": "https://localhost:8080/"
    },
    "id": "LS9sQEY3n0mB",
    "outputId": "6b9ee4b0-eed0-4bae-dd99-ffed14289ad7",
    "tags": [
     "nbval-ignore-output"
    ]
   },
   "outputs": [
    {
     "name": "stderr",
     "output_type": "stream",
     "text": [
      "/usr/local/lib/python3.12/dist-packages/jax/_src/cloud_tpu_init.py:93: UserWarning: Transparent hugepages are not enabled. TPU runtime startup and shutdown time should be significantly improved on TPU v5e and newer. If not already set, you may need to enable transparent hugepages in your VM image (sudo sh -c \"echo always > /sys/kernel/mm/transparent_hugepage/enabled\")\n",
      "  warnings.warn(\n"
     ]
    },
    {
     "data": {
      "text/plain": [
       "[TpuDevice(id=0, process_index=0, coords=(0,0,0), core_on_chip=0)]"
      ]
     },
     "execution_count": 2,
     "metadata": {},
     "output_type": "execute_result"
    }
   ],
   "source": [
    "import jax\n",
    "jax.devices()"
   ]
  },
  {
   "cell_type": "markdown",
   "metadata": {
    "id": "OHzJ_bokoovZ"
   },
   "source": [
    "Get the [TinyStories dataset from Hugging Face](https://huggingface.co/datasets/roneneldan/TinyStories). We only use the training split."
   ]
  },
  {
   "cell_type": "code",
   "execution_count": 1,
   "metadata": {
    "colab": {
     "base_uri": "https://localhost:8080/"
    },
    "id": "wUjQsgQEmI1N",
    "outputId": "a704b8b3-2a1e-48bc-8915-122329a5df52",
    "tags": [
     "nbval-skip"
    ]
   },
   "outputs": [
    {
     "name": "stdout",
     "output_type": "stream",
     "text": [
      "--2025-11-14 07:04:03--  https://huggingface.co/datasets/roneneldan/TinyStories/resolve/main/TinyStories-train.txt?download=true\n",
      "Resolving huggingface.co (huggingface.co)... 18.239.50.103, 18.239.50.80, 18.239.50.49, ...\n",
      "Connecting to huggingface.co (huggingface.co)|18.239.50.103|:443... connected.\n",
      "HTTP request sent, awaiting response... 302 Found\n",
      "Location: https://cas-bridge.xethub.hf.co/xet-bridge-us/645e8da96320b0efe40ade7a/e2a1497efc1aa51b2da2a849d5dd2cd153d5bc024901afeade7e35379d8f7b52?X-Amz-Algorithm=AWS4-HMAC-SHA256&X-Amz-Content-Sha256=UNSIGNED-PAYLOAD&X-Amz-Credential=cas%2F20251114%2Fus-east-1%2Fs3%2Faws4_request&X-Amz-Date=20251114T070403Z&X-Amz-Expires=3600&X-Amz-Signature=96a59811b8fa94aa950e8574fae3d6c2dc163398450da7d36d3a8c690390869d&X-Amz-SignedHeaders=host&X-Xet-Cas-Uid=public&response-content-disposition=attachment%3B+filename*%3DUTF-8%27%27TinyStories-train.txt%3B+filename%3D%22TinyStories-train.txt%22%3B&response-content-type=text%2Fplain&x-id=GetObject&Expires=1763107443&Policy=eyJTdGF0ZW1lbnQiOlt7IkNvbmRpdGlvbiI6eyJEYXRlTGVzc1RoYW4iOnsiQVdTOkVwb2NoVGltZSI6MTc2MzEwNzQ0M319LCJSZXNvdXJjZSI6Imh0dHBzOi8vY2FzLWJyaWRnZS54ZXRodWIuaGYuY28veGV0LWJyaWRnZS11cy82NDVlOGRhOTYzMjBiMGVmZTQwYWRlN2EvZTJhMTQ5N2VmYzFhYTUxYjJkYTJhODQ5ZDVkZDJjZDE1M2Q1YmMwMjQ5MDFhZmVhZGU3ZTM1Mzc5ZDhmN2I1MioifV19&Signature=DQelBpTy22kUT225nRQS--Rrd-SOgOtJvLv6zdT40HcPqNHBgR929YgaillaJKb15qE3nYnQClKMPOknwCNi02-P5FrDG4lbXYlbYkEFM8jJJ4BNCjfZ1glLCDezWaPdVEwbuP26KYO8QSrcB974JmHHX65RbWuvrek-ON3UIBKkBTU2C9fQJdThH%7Ep9oWReu9dWK9si3kHW8VhMT5UtkOs4crEK88btBnSEPUr49EgenEByzlnx3wpYcBmDt0qWenOYtXE%7Ey7iUDjkLpC7jREIEYYAKncMRj568Z3j61%7ENkuuYTwZn52ro5Nyaa3DyagYkHwIajv4ZfXIB5z8bITg__&Key-Pair-Id=K2L8F4GPSG1IFC [following]\n",
      "--2025-11-14 07:04:03--  https://cas-bridge.xethub.hf.co/xet-bridge-us/645e8da96320b0efe40ade7a/e2a1497efc1aa51b2da2a849d5dd2cd153d5bc024901afeade7e35379d8f7b52?X-Amz-Algorithm=AWS4-HMAC-SHA256&X-Amz-Content-Sha256=UNSIGNED-PAYLOAD&X-Amz-Credential=cas%2F20251114%2Fus-east-1%2Fs3%2Faws4_request&X-Amz-Date=20251114T070403Z&X-Amz-Expires=3600&X-Amz-Signature=96a59811b8fa94aa950e8574fae3d6c2dc163398450da7d36d3a8c690390869d&X-Amz-SignedHeaders=host&X-Xet-Cas-Uid=public&response-content-disposition=attachment%3B+filename*%3DUTF-8%27%27TinyStories-train.txt%3B+filename%3D%22TinyStories-train.txt%22%3B&response-content-type=text%2Fplain&x-id=GetObject&Expires=1763107443&Policy=eyJTdGF0ZW1lbnQiOlt7IkNvbmRpdGlvbiI6eyJEYXRlTGVzc1RoYW4iOnsiQVdTOkVwb2NoVGltZSI6MTc2MzEwNzQ0M319LCJSZXNvdXJjZSI6Imh0dHBzOi8vY2FzLWJyaWRnZS54ZXRodWIuaGYuY28veGV0LWJyaWRnZS11cy82NDVlOGRhOTYzMjBiMGVmZTQwYWRlN2EvZTJhMTQ5N2VmYzFhYTUxYjJkYTJhODQ5ZDVkZDJjZDE1M2Q1YmMwMjQ5MDFhZmVhZGU3ZTM1Mzc5ZDhmN2I1MioifV19&Signature=DQelBpTy22kUT225nRQS--Rrd-SOgOtJvLv6zdT40HcPqNHBgR929YgaillaJKb15qE3nYnQClKMPOknwCNi02-P5FrDG4lbXYlbYkEFM8jJJ4BNCjfZ1glLCDezWaPdVEwbuP26KYO8QSrcB974JmHHX65RbWuvrek-ON3UIBKkBTU2C9fQJdThH%7Ep9oWReu9dWK9si3kHW8VhMT5UtkOs4crEK88btBnSEPUr49EgenEByzlnx3wpYcBmDt0qWenOYtXE%7Ey7iUDjkLpC7jREIEYYAKncMRj568Z3j61%7ENkuuYTwZn52ro5Nyaa3DyagYkHwIajv4ZfXIB5z8bITg__&Key-Pair-Id=K2L8F4GPSG1IFC\n",
      "Resolving cas-bridge.xethub.hf.co (cas-bridge.xethub.hf.co)... 18.238.243.52, 18.238.243.30, 18.238.243.70, ...\n",
      "Connecting to cas-bridge.xethub.hf.co (cas-bridge.xethub.hf.co)|18.238.243.52|:443... connected.\n",
      "HTTP request sent, awaiting response... 200 OK\n",
      "Length: 1924281556 (1.8G) [text/plain]\n",
      "Saving to: ‘TinyStories-train.txt’\n",
      "\n",
      "TinyStories-train.t 100%[===================>]   1.79G   126MB/s    in 10s     \n",
      "\n",
      "2025-11-14 07:04:14 (179 MB/s) - ‘TinyStories-train.txt’ saved [1924281556/1924281556]\n",
      "\n"
     ]
    }
   ],
   "source": [
    "!wget https://huggingface.co/datasets/roneneldan/TinyStories/resolve/main/TinyStories-train.txt?download=true -O TinyStories-train.txt"
   ]
  },
  {
   "cell_type": "markdown",
   "metadata": {
    "id": "sKE2uUafLobI"
   },
   "source": [
    "Import the necessary modules, including JAX NumPy, Flax NNX, Optax, Grain, pandas, and Tiktoken:"
   ]
  },
  {
   "cell_type": "code",
<<<<<<< HEAD
   "execution_count": 1,
=======
   "execution_count": null,
>>>>>>> e3940322
   "metadata": {
    "id": "MKYFNOhdLq98"
   },
   "outputs": [],
   "source": [
    "import jax\n",
    "import jax.numpy as jnp\n",
    "\n",
    "# For data and model parallelism (explained in more detail later)\n",
    "from jax.sharding import PartitionSpec as P, NamedSharding\n",
    "\n",
    "import flax.nnx as nnx\n",
    "import optax\n",
    "\n",
    "from dataclasses import dataclass\n",
    "import grain.python as pygrain\n",
    "import pandas as pd\n",
    "import tiktoken\n",
    "import time"
   ]
  },
  {
   "cell_type": "markdown",
   "id": "50684a71",
   "metadata": {},
   "source": [
    "## JAX: High-performance array computing\n",
    "\n",
    "[REVAMP 0]: Brief introduction to JAX."
   ]
  },
  {
   "cell_type": "markdown",
   "metadata": {
    "id": "rPyt7MV6prz1"
   },
   "source": [
    "## Define the miniGPT model with NNX and JAX automatic parallelism\n",
    "\n",
    "### NNX: A JAX-based neural network library\n",
    "[REVAMP 1]: Introduce NNX.\n",
    "\n",
    "### Leveraging JAX's data and tensor parallelism\n",
    "\n",
    "One of the most powerful features of JAX is [device parallelism](https://jax.readthedocs.io/en/latest/notebooks/Distributed_arrays_and_automatic_parallelization) for SPMD.\n",
    "\n",
    "- The data parallelism technique enables, for example, the training data to run via multiple parts (this is called sharding) - batches - in parallel and simultaneously across different devices, such as GPUs and Google TPUs. This allows to use larger batch sizes to speed up training.\n",
    "- Tensor parallelism allows us to split the model parameter tensors across several devices (sharding model tensors).\n",
    "- You can learn more about the basics of JAX parallelism in more detail in the [Introduction to parallel programming](https://jax.readthedocs.io/en/latest/sharded-computation.html) on the JAX documentation site.\n",
    "\n",
    "In this example, we'll utilize a 4-way data parallel and 2-way tensor parallel setup, which is aligned with Kaggle TPU v5e-8 or newer GCP TPUs chips.\n",
    "\n",
    "Note that as of October 2025, free-tier Colab only offers TPU v5e-1, which can no longer support SPMD.\n",
    "\n",
    "### jax.sharding.Mesh\n",
    "\n",
    "[`jax.sharding.Mesh`](https://jax.readthedocs.io/en/latest/jax.sharding.html#jax.sharding.Mesh) is a multidimensional NumPy array of JAX devices, where each axis of the mesh has a name, such as `'x'` or `'y'`. This will help encapsulate the information about the TPU resource organization for distributing computations across the devices.\n",
    "\n",
    "Our `Mesh` will have two arguments:\n",
    "- `devices`: This will take the value of [`jax.make_mesh((4, 2), ('batch', 'model'))`](https://jax.readthedocs.io/en/latest/jax.experimental.mesh_utils.html), enabling us to build a device mesh. It is a NumPy ndarray with JAX devices (a list of devices from the JAX backend as obtained from [`jax.devices()`](https://jax.readthedocs.io/en/latest/_autosummary/jax.devices.html#jax.devices))..\n",
    "- `axis_names`, where:\n",
    "  - `batch`: 4 devices along the first axis - i.e. sharded into 4 - for data parallelism; and\n",
    "  - `model`: 2 devices along the second axis - i.e. sharded into 2 -  for tensor parallism\n",
    "\n",
    "This matches the structure in the Kaggle TPU v5e setup.\n",
    "\n",
    "Let's instantiate `Mesh` as `mesh` and declare the TPU configuration to define how data and model parameters are distributed across the devices:"
   ]
  },
  {
   "cell_type": "code",
<<<<<<< HEAD
   "execution_count": 1,
=======
   "execution_count": null,
>>>>>>> e3940322
   "metadata": {
    "id": "xuMlCK3Q8WJD"
   },
   "outputs": [],
   "source": [
    "# Create a `Mesh` object representing TPU device arrangement.\n",
    "# For example, for Kaggle TPU v5e-8:\n",
    "if jax.device_count() == 8:\n",
<<<<<<< HEAD
    "    mesh = jax.make_mesh((4, 2), ('batch', 'model'))\n",
=======
    "    mesh = Mesh(mesh_utils.create_device_mesh((4, 2)), ('batch', 'model'))\n",
>>>>>>> e3940322
    "\n",
    "    ### Alternatively, we could use the 8-way data parallelism with only one line of code change.\n",
    "    ### JAX enables quick experimentation with different partitioning strategies\n",
    "    ### like this. We will come back to this point at the end of this tutorial.\n",
<<<<<<< HEAD
    "    mesh = jax.make_mesh((8, 1), ('batch', 'model'))\n",
    "\n",
    "### For free-tier Colab TPU, which only has a single TPU core\n",
    "if jax.device_count() == 1:\n",
    "    mesh = jax.make_mesh((1, 1), (\"batch\", \"model\"))"
=======
    "    # mesh = Mesh(mesh_utils.create_device_mesh((8, 1)), ('batch', 'model'))\n",
    "\n",
    "### For free-tier Colab TPU, which only has a single TPU core\n",
    "if jax.device_count() == 1:\n",
    "    mesh = Mesh(mesh_utils.create_device_mesh((1, 1)), (\"batch\", \"model\"))"
>>>>>>> e3940322
   ]
  },
  {
   "cell_type": "markdown",
   "metadata": {
    "id": "_ZKdhNo98NgG"
   },
   "source": [
    "We will use the GPT-2 tokenizer from the [Tiktoken](https://github.com/openai/tiktoken) library:"
   ]
  },
  {
   "cell_type": "code",
   "execution_count": 1,
   "metadata": {
    "id": "iWbkk1V7-Isg"
   },
   "outputs": [],
   "source": [
    "tokenizer = tiktoken.get_encoding(\"gpt2\")"
   ]
  },
  {
   "cell_type": "markdown",
   "metadata": {
    "id": "0XHQ0BQ9-KIj"
   },
   "source": [
    "To leverage model parallelism, we need to instruct the JAX compiler how to shard the model tensors across the TPU devices. We'll use Flax NNX's [`flax.nnx.with_partitioning`](https://flax.readthedocs.io/en/latest/api_reference/flax.nnx/spmd.html#flax.nnx.with_partitioning) to let each model layer know that the model weights or tensors need to be sharded according to our specification. We need to do this for every tensor/layer in the model.\n",
    "\n",
    "`nnx.with_partitioning` will take two arguments, such as the `initializer` (e.g. [`flax.nnx.initializers.xavier_uniform`](https://flax.readthedocs.io/en/latest/api_reference/flax.nnx/nn/initializers.html#flax.nnx.initializers.xavier_uniform) and [`flax.nnx.initializers.zeros_init`](https://flax.readthedocs.io/en/latest/api_reference/flax.nnx/nn/initializers.html#flax.nnx.initializers.zeros_init)), and a sharding tuple (e.g. `(None, 'model')` in our case) wrapped in [`jax.sharding.PartitionSpec`](https://docs.jax.dev/en/latest/jax.sharding.html#jax.sharding.PartitionSpec). The sharding tuple describe how to shard a tensor across, for example, the `model` axis or be replicated on other dimensions (which is denoted by `None`).\n",
    "\n",
    "For a more detailed discussion of Flax NNX sharding, please refer to [this SPMD guide](https://flax.readthedocs.io/en/latest/guides/flax_gspmd.html)."
   ]
  },
  {
   "cell_type": "code",
   "execution_count": null,
   "metadata": {
    "id": "z0p-IHurrB9i"
   },
   "outputs": [],
   "source": [
    "# Define a triangular mask for causal attention with `jax.numpy.tril` and `jax.numpy.ones`.\n",
    "def causal_attention_mask(seq_len):\n",
    "    return jnp.tril(jnp.ones((seq_len, seq_len)))\n",
    "\n",
    "class TransformerBlock(nnx.Module):\n",
    "    \"\"\" A single Transformer block.\n",
    "\n",
    "    Each Transformer block processes input sequences via self-attention and feed-forward networks.\n",
    "\n",
    "    Args:\n",
    "        embed_dim (int): Embedding dimensionality.\n",
    "        num_heads (int): Number of attention heads.\n",
    "        ff_dim (int): Dimensionality of the feed-forward network.\n",
    "        rngs (flax.nnx.Rngs): A Flax NNX stream of JAX PRNG keys.\n",
    "        rate (float): Dropout rate. Defaults to 0.1.\n",
    "    \"\"\"\n",
    "    def __init__(self, embed_dim: int, num_heads: int, ff_dim: int, *, rngs: nnx.Rngs, rate: float = 0.1):\n",
    "        # Multi-Head Attention (MHA) with `flax.nnx.MultiHeadAttention`.\n",
    "        # Specifies tensor sharding (depending on the mesh configuration)\n",
    "        # where we shard the weights across devices for parallel computation.\n",
    "        self.mha = nnx.MultiHeadAttention(num_heads=num_heads,\n",
    "                                          in_features=embed_dim,\n",
    "                                          kernel_init=nnx.with_partitioning(\n",
    "                                              nnx.initializers.xavier_uniform(), P(None, 'model')),\n",
    "                                          bias_init=nnx.with_partitioning(\n",
    "                                              nnx.initializers.zeros_init(), P('model')),\n",
    "                                          rngs=rngs)\n",
    "        # The first dropout with `flax.nnx.Dropout`.\n",
    "        self.dropout1 = nnx.Dropout(rate=rate, rngs=rngs)\n",
    "         # First layer normalization with `flax.nnx.LayerNorm`.\n",
    "        self.layer_norm1 = nnx.LayerNorm(epsilon=1e-6,\n",
    "                                         num_features=embed_dim,\n",
    "                                         scale_init=nnx.with_partitioning(\n",
    "                                             nnx.initializers.ones_init(), P('model')),\n",
    "                                         bias_init=nnx.with_partitioning(\n",
    "                                             nnx.initializers.zeros_init(), P('model')),\n",
    "                                         rngs=rngs)\n",
    "        # The first linear transformation for the feed-forward network with `flax.nnx.Linear`.\n",
    "        self.linear1 = nnx.Linear(in_features=embed_dim,\n",
    "                                  out_features=ff_dim,\n",
    "                                  kernel_init=nnx.with_partitioning(\n",
    "                                      nnx.initializers.xavier_uniform(), P(None, 'model')),\n",
    "                                  bias_init=nnx.with_partitioning(\n",
    "                                      nnx.initializers.zeros_init(), P('model')),\n",
    "                                  rngs=rngs)\n",
    "        # The second linear transformation for the feed-forward network with `flax.nnx.Linear`.\n",
    "        self.linear2 = nnx.Linear(in_features=ff_dim,\n",
    "                                  out_features=embed_dim,\n",
    "                                  kernel_init=nnx.with_partitioning(\n",
    "                                      nnx.initializers.xavier_uniform(), P(None, 'model')),\n",
    "                                  bias_init=nnx.with_partitioning(\n",
    "                                      nnx.initializers.zeros_init(), P('model')),\n",
    "                                  rngs=rngs)\n",
    "        # The second dropout with `flax.nnx.Dropout`.\n",
    "        self.dropout2 = nnx.Dropout(rate=rate, rngs=rngs)\n",
    "        # Second layer normalization with `flax.nnx.LayerNorm`.\n",
    "        self.layer_norm2 = nnx.LayerNorm(epsilon=1e-6,\n",
    "                                         num_features=embed_dim,\n",
    "                                         scale_init=nnx.with_partitioning(\n",
    "                                             nnx.initializers.ones_init(), P('model')),\n",
    "                                         bias_init=nnx.with_partitioning(\n",
    "                                             nnx.initializers.zeros_init(), P('model')),\n",
    "                                         rngs=rngs)\n",
    "\n",
    "    # Apply the Transformer block to the input sequence.\n",
    "    def __call__(self, inputs, training: bool = False):\n",
    "        input_shape = inputs.shape\n",
    "        _, seq_len, _ = input_shape\n",
    "\n",
    "        # Instantiate the causal attention mask.\n",
    "        mask = causal_attention_mask(seq_len)\n",
    "\n",
    "        # Apply Multi-Head Attention with the causal attention mask.\n",
    "        attention_output = self.mha(\n",
    "            inputs_q=inputs,\n",
    "            mask=mask,\n",
    "            decode=False\n",
    "        )\n",
    "        # Apply the first dropout.\n",
    "        attention_output = self.dropout1(attention_output, deterministic=not training)\n",
    "        # Apply the first layer normalization.\n",
    "        out1 = self.layer_norm1(inputs + attention_output)\n",
    "\n",
    "        # The feed-forward network.\n",
    "        # Apply the first linear transformation.\n",
    "        ffn_output = self.linear1(out1)\n",
    "        # Apply the ReLU activation with `flax.nnx.relu`.\n",
    "        ffn_output = nnx.relu(ffn_output)\n",
    "        # Apply the second linear transformation.\n",
    "        ffn_output = self.linear2(ffn_output)\n",
    "        # Apply the second dropout.\n",
    "        ffn_output = self.dropout2(ffn_output, deterministic=not training)\n",
    "        return self.layer_norm2(out1 + ffn_output)\n",
    "\n",
    "class TokenAndPositionEmbedding(nnx.Module):\n",
    "    \"\"\" Combines token embeddings (words in an input sentence) with\n",
    "    positional embeddings (the position of each word in a sentence).\n",
    "\n",
    "    Args:\n",
    "        maxlen (int): Matimum sequence length.\n",
    "        vocal_size (int): Vocabulary size.\n",
    "        embed_dim (int): Embedding dimensionality.\n",
    "        rngs (flax.nnx.Rngs): A Flax NNX stream of JAX PRNG keys.\n",
    "    \"\"\"\n",
    "    def __init__(self, maxlen: int, vocab_size: int, embed_dim: int, *, rngs: nnx.Rngs):\n",
    "        # Initialize token embeddings (using `flax.nnx.Embed`).\n",
    "        # Each unique word has an embedding vector.\n",
    "        self.token_emb = nnx.Embed(num_embeddings=vocab_size, features=embed_dim, rngs=rngs)\n",
    "        # Initialize positional embeddings (using `flax.nnx.Embed`).\n",
    "        self.pos_emb = nnx.Embed(num_embeddings=maxlen, features=embed_dim, rngs=rngs)\n",
    "\n",
    "    # Takes a token sequence (integers) and returns the combined token and positional embeddings.\n",
    "    def __call__(self, x):\n",
    "        # Generate a sequence of positions for the input tokens.\n",
    "        positions = jnp.arange(0, x.shape[1])[None, :]\n",
    "        # Look up the positional embeddings for each position in the input sequence.\n",
    "        position_embedding = self.pos_emb(positions)\n",
    "        # Look up the token embeddings for each token in the input sequence.\n",
    "        token_embedding = self.token_emb(x)\n",
    "        # Combine token and positional embeddings.\n",
    "        return token_embedding + position_embedding\n",
    "\n",
    "class MiniGPT(nnx.Module):\n",
    "    \"\"\" A miniGPT transformer model, inherits from `flax.nnx.Module`.\n",
    "\n",
    "    Args:\n",
    "        maxlen (int): Maximum sequence length.\n",
    "        vocab_size (int): Vocabulary size.\n",
    "        embed_dim (int): Embedding dimensionality.\n",
    "        num_heads (int): Number of attention heads.\n",
    "        feed_forward_dim (int): Dimensionality of the feed-forward network.\n",
    "        num_transformer_blocks (int): Number of transformer blocks. Each block contains attention and feed-forward networks.\n",
    "        rngs (nnx.Rngs): A Flax NNX stream of JAX PRNG keys.\n",
    "    \"\"\"\n",
    "    def __init__(self, maxlen: int, vocab_size: int, embed_dim: int, num_heads: int, feed_forward_dim: int, num_transformer_blocks: int, rngs: nnx.Rngs):\n",
    "        # Initiliaze the `TokenAndPositionEmbedding` that combines token and positional embeddings.\n",
    "        self.embedding_layer = TokenAndPositionEmbedding(\n",
    "                    maxlen, vocab_size, embed_dim, rngs=rngs\n",
    "                )\n",
    "        # Create a list of `TransformerBlock` instances.\n",
    "        # Each block processes input sequences using attention and feed-forward networks.\n",
    "        self.transformer_blocks = nnx.List([TransformerBlock(\n",
    "            embed_dim, num_heads, feed_forward_dim, rngs=rngs\n",
    "        ) for _ in range(num_transformer_blocks)])\n",
    "        # Initialize the output `flax.nnx.Linear` layer producing logits over the vocabulary for next-token prediction.\n",
    "        self.output_layer = nnx.Linear(in_features=embed_dim,\n",
    "                                       out_features=vocab_size,\n",
    "                                       kernel_init=nnx.with_partitioning(\n",
    "                                           nnx.initializers.xavier_uniform(), P(None, 'model')),\n",
    "                                       bias_init=nnx.with_partitioning(\n",
    "                                           nnx.initializers.zeros_init(), P('model')),\n",
    "                                       rngs=rngs)\n",
    "\n",
    "    def __call__(self, inputs, training: bool = False):\n",
    "        # Pass the input tokens through the `embedding_layer` to get token embeddings.\n",
    "        # Apply each transformer block sequentially to the embedded input, use the `training` flag for the behavior of `flax.nnx.Dropout`.\n",
    "        x = self.embedding_layer(inputs)\n",
    "        for transformer_block in self.transformer_blocks:\n",
    "            x = transformer_block(x, training=training)\n",
    "        # Pass the output of the transformer blocks through the output layer,\n",
    "        # and obtain logits for each token in the vocabulary (for next token prediction).\n",
    "        outputs = self.output_layer(x)\n",
    "        return outputs\n",
    "\n",
<<<<<<< HEAD
    "    # For Tunix use later\n",
    "    def get_model_input(self):\n",
    "        return dict(\n",
    "            inputs=jnp.zeros((batch_size, maxlen), dtype=jnp.int32),\n",
    "            training=False\n",
    "        )\n",
    "\n",
    "    @nnx.jit\n",
    "    def sample_from(self, rng_key, logits):\n",
    "        logits, indices = jax.lax.top_k(logits, k=top_k)\n",
    "        logits = nnx.softmax(logits)\n",
    "        return jax.random.choice(rng_key, indices, p=logits)\n",
    "\n",
    "    @nnx.jit\n",
    "    def generate_step(self, rng_key, padded_tokens, sample_index):\n",
    "        logits = self(padded_tokens)\n",
    "        next_token = self.sample_from(rng_key, logits[0][sample_index])\n",
=======
    "    @nnx.jit\n",
    "    def sample_from(self, logits):\n",
    "        logits, indices = jax.lax.top_k(logits, k=top_k)\n",
    "        logits = nnx.softmax(logits)\n",
    "        return jax.random.choice(jax.random.PRNGKey(0), indices, p=logits)\n",
    "\n",
    "    @nnx.jit\n",
    "    def generate_step(self, padded_tokens, sample_index):\n",
    "        logits = self(padded_tokens)\n",
    "        next_token = self.sample_from(logits[0][sample_index])\n",
>>>>>>> e3940322
    "        return next_token\n",
    "\n",
    "    def generate_text(self, max_tokens, start_tokens):\n",
    "        generated = []\n",
<<<<<<< HEAD
    "        rng_key = jax.random.PRNGKey(0) # Create the initial key\n",
=======
>>>>>>> e3940322
    "        print(tokenizer.decode(start_tokens), flush=True, end='')\n",
    "        for i in range(max_tokens):\n",
    "            sample_index = len(start_tokens) + len(generated) - 1\n",
    "\n",
<<<<<<< HEAD
    "            # Split the key for each step\n",
    "            rng_key, step_key = jax.random.split(rng_key)\n",
    "\n",
    "            padded_tokens = jnp.array((start_tokens + generated + [0] * (maxlen - len(start_tokens) - len(generated))))[None, :]\n",
    "            next_token = int(self.generate_step(step_key, padded_tokens, sample_index))\n",
    "            if next_token == tokenizer.encode('<|endoftext|>', allowed_special={'<|endoftext|>'})[0]:\n",
    "              break\n",
    "            generated.append(next_token)\n",
=======
    "            padded_tokens = jnp.array((start_tokens + generated + [0] * (maxlen - len(start_tokens) - len(generated))))[None, :]\n",
    "            next_token = int(self.generate_step(padded_tokens, sample_index))\n",
    "            if next_token == tokenizer.encode('<|endoftext|>', allowed_special={'<|endoftext|>'})[0]:\n",
    "              break\n",
    "            generated.append(next_token)\n",
    "            # decode and print next_token\n",
>>>>>>> e3940322
    "            print(tokenizer.decode([next_token]), flush=True, end='')\n",
    "        return tokenizer.decode(start_tokens + generated)\n",
    "\n",
    "def create_model(rngs):\n",
    "    return MiniGPT(maxlen, vocab_size, embed_dim, num_heads, feed_forward_dim, num_transformer_blocks=4, rngs=rngs)"
   ]
  },
  {
   "cell_type": "markdown",
   "metadata": {
    "id": "igX_eoGNMTGR"
   },
   "source": [
    "Set some hyperparameters."
   ]
  },
  {
   "cell_type": "code",
<<<<<<< HEAD
   "execution_count": 1,
=======
   "execution_count": null,
>>>>>>> e3940322
   "metadata": {
    "id": "GRhiDsCrMZRp"
   },
   "outputs": [],
   "source": [
    "vocab_size = tokenizer.n_vocab\n",
    "num_transformer_blocks = 8\n",
    "maxlen = 256\n",
    "embed_dim = 256\n",
    "num_heads = 8\n",
    "feed_forward_dim = 256\n",
    "batch_size = 144 * jax.device_count() / 2  # divide by 2 in case of model parallelism\n",
    "if jax.device_count() == 1:\n",
    "    batch_size = 144\n",
    "num_epochs = 1\n",
    "top_k = 10"
   ]
  },
  {
   "cell_type": "markdown",
   "metadata": {
    "id": "mI1ci-HyMspJ"
   },
   "source": [
    "## Grain: Load and preprocess the data\n",
    "\n",
    "[REVAMP 2]: Expand the intro to Grain.\n",
    "\n",
    "Data loading and preprocessing with [Grain](https://github.com/google/grain)."
   ]
  },
  {
   "cell_type": "code",
   "execution_count": 1,
   "metadata": {
    "id": "rGUFsn1GMuzh"
   },
   "outputs": [],
   "source": [
    "@dataclass\n",
    "class TextDataset:\n",
    "    data: list\n",
    "    maxlen: int\n",
    "\n",
    "    def __len__(self):\n",
    "        return len(self.data)\n",
    "\n",
    "    def __getitem__(self, idx: int):\n",
    "        # Use Tiktoken for tokenization\n",
    "        encoding = tokenizer.encode(self.data[idx], allowed_special={'<|endoftext|>'})[:self.maxlen]  # Tokenize and truncate\n",
    "        return encoding + [0] * (self.maxlen - len(encoding))  # Pad to maxlen\n",
    "\n",
    "def load_and_preprocess_data(file_path, batch_size, maxlen):\n",
    "\n",
    "    with open(file_path, 'r') as f:\n",
    "      text = f.read()\n",
    "\n",
    "    stories = text.split('<|endoftext|>')\n",
    "    stories = [story+'<|endoftext|>' for story in stories if story.strip()]\n",
    "    df = pd.DataFrame({'text': stories})\n",
    "    data = df['text'].dropna().tolist()\n",
    "    dataset = TextDataset(data, maxlen)\n",
    "\n",
    "    sampler = pygrain.IndexSampler(\n",
    "        len(dataset),\n",
    "        shuffle=False,\n",
    "        seed=42,\n",
    "        shard_options=pygrain.NoSharding(),\n",
    "        num_epochs=num_epochs,\n",
    "    )\n",
    "\n",
    "    dl = pygrain.DataLoader(\n",
    "        data_source=dataset,\n",
    "        sampler=sampler,\n",
    "        operations=[pygrain.Batch(batch_size=batch_size, drop_remainder=True)],\n",
    "    )\n",
    "\n",
    "    return dl"
   ]
  },
  {
   "cell_type": "code",
   "execution_count": 1,
   "metadata": {
    "cellView": "form",
    "id": "b9tmfMzj7eso",
    "tags": [
     "hide-cell"
    ]
   },
   "outputs": [],
   "source": [
    "# @title [hidden cell; used for testing]\n",
    "# This cell is run only in the JAX AI Stack's CI testing and should otherwise be ignored.\n",
    "import os\n",
    "AI_STACK_TEST_MODE = os.getenv('AI_STACK_TEST_MODE') == 'true'\n",
    "\n",
    "if AI_STACK_TEST_MODE:\n",
    "    num_transformer_blocks = 2\n",
    "    maxlen = 16\n",
    "    embed_dim = 16\n",
    "    num_heads = 2\n",
    "    feed_forward_dim = 8\n",
    "\n",
    "    def load_and_preprocess_data(file_path, batch_size, maxlen):\n",
    "        del file_path\n",
    "\n",
    "        @dataclass\n",
    "        class TestTextDataset:\n",
    "            maxlen: int\n",
    "\n",
    "            def __len__(self):\n",
    "                return 64\n",
    "\n",
    "            def __getitem__(self, idx: int):\n",
    "                encoding = jax.random.randint(jax.random.key(idx), [self.maxlen], minval=0, maxval=1e6)\n",
    "                return jnp.unstack(encoding)\n",
    "\n",
    "        dataset = TestTextDataset(maxlen)\n",
    "\n",
    "        sampler = pygrain.IndexSampler(\n",
    "            len(dataset),\n",
    "            shuffle=False,\n",
    "            seed=42,\n",
    "            shard_options=pygrain.NoSharding(),\n",
    "            num_epochs=num_epochs,\n",
    "        )\n",
    "\n",
    "        dl = pygrain.DataLoader(\n",
    "            data_source=dataset,\n",
    "            sampler=sampler,\n",
    "            operations=[pygrain.Batch(batch_size=batch_size, drop_remainder=True)],\n",
    "        )\n",
    "\n",
    "        return dl"
   ]
  },
  {
   "cell_type": "code",
   "execution_count": 1,
   "metadata": {
    "id": "VnfW4Z7l7eso"
   },
   "outputs": [],
   "source": [
    "text_dl = load_and_preprocess_data('TinyStories-train.txt', batch_size, maxlen)"
   ]
  },
  {
   "cell_type": "markdown",
   "metadata": {
    "id": "BKVSD8KSM1um"
   },
   "source": [
    "## Defining the loss function and training step function"
   ]
  },
  {
   "cell_type": "code",
<<<<<<< HEAD
   "execution_count": 1,
=======
   "execution_count": null,
>>>>>>> e3940322
   "metadata": {
    "id": "8rRuTmABNV4b"
   },
   "outputs": [],
   "source": [
    "# Defines the loss function using `optax.softmax_cross_entropy_with_integer_labels`.\n",
    "def loss_fn(model, batch):\n",
    "    logits = model(batch[0])\n",
    "    loss = optax.softmax_cross_entropy_with_integer_labels(logits=logits, labels=batch[1]).mean()\n",
    "    return loss, logits\n",
    "\n",
    "# Define the training step with the `flax.nnx.jit` transformation decorator.\n",
    "@nnx.jit\n",
    "def train_step(model: MiniGPT, optimizer: nnx.Optimizer, metrics: nnx.MultiMetric, batch):\n",
    "    grad_fn = nnx.value_and_grad(loss_fn, has_aux=True)\n",
    "    (loss, logits), grads = grad_fn(model, batch)\n",
    "    metrics.update(loss=loss, logits=logits, lables=batch[1])\n",
    "    optimizer.update(model, grads)"
   ]
  },
  {
   "cell_type": "markdown",
   "metadata": {
    "id": "5um2vkeUNckm"
   },
   "source": [
    "## Optax: Train the model\n",
    "\n",
    "[REVAMP 3]: Expand the intro to Optax.\n",
    "\n",
    "Start training. It takes ~20 minutes on Colab TPU v5e-1.\n",
    "\n",
    "Note that for data parallel, we are sharding the training data along the `batch` axis using `jax.device_put`.\n",
    "\n",
    "We are also using the `jax.vmap` transformation to produce the target sequences faster."
   ]
  },
  {
   "cell_type": "code",
<<<<<<< HEAD
   "execution_count": 1,
=======
   "execution_count": null,
>>>>>>> e3940322
   "metadata": {
    "colab": {
     "base_uri": "https://localhost:8080/"
    },
    "id": "Ysl6CsfENeJN",
    "outputId": "ba3051ad-0e11-4570-a223-28f35ca505e0",
    "tags": [
     "nbval-ignore-output"
    ]
   },
   "outputs": [
    {
     "name": "stdout",
     "output_type": "stream",
     "text": [
      "Initial generated text:\n",
      "Once upon a time observationuddy thank({ Louisiana municipal tallied tanks Hermione denying Swansea terminationION receive Mens membership Dover carrier auth tanks atheistsparamsHy princes Sportpark endingFilesfect gifted-+-+manngravity SOS u Activision outpPanel Hermione arsenicelectric desolate prin crept MistmannServicemann incentives Students homicide signmannHash tooltip TT explo resultantelectric targeted({okesfectkell lover Marlins({electricfect heavenlyelectric Students reproduction400{\\ Ronnie LAAMP sr termination materially prin({hall radiantelectric outp brink Clara repr arsenic Gear troops Students repr tooltip compos understands({ Cabinet481 flower understandsstaticgravity Louisianagravity Students desolate TTで targed desolate precinct mM grabs Clara Dover summit prin Thrones McCannPanel rooting Jordan Kafracticalelectric Students prin Thronesgh justifiesFI Oil Sorcerergravity desolateHave exists giftedelectricelectric Lake({ giftedsent outpHash heavenlyelectricfectbis Auartz seventh explo giftedelectric auEED guard tooltipisans desolate Louisianaractical Havana Carm strands materiallyHave Wagner understands({rough ->Wil Level WANTractical gifted Thrones '({({ prinWorks rooting desolate Lake Lake sponsoredroughIGnox makers giftedcki brink Parkinson visc({666 Loch technologies 'electric outp termination({Yearsmannelectric({electricIcon Marlins tooltip TT Carm adherentracticalequal Parkinsoncmd winsCreatinggravityDemocrats Carm Parkinson termination outp784 progressive({ gymnelectricging Seriouslyential TelegraphHunterelectricHUD147isans understands TT understandselectric!!!\n",
      "\n",
      "Step 200, Loss: 4.727466106414795, Elapsed Time: 34.66 seconds\n",
      "Generated text:\n",
      "Once upon a time Lily and time Tim who loved and.\n",
      " a was very a friend. It a mom a big a mom a was loved was had loved. One to play of. One and wanted.\n",
      "One. She a bird the mom and had the bird was the big bird a mom to happy. They was saw. He was was a mom a friend was a a friends and was saw his.\n",
      "He the little big mom the mom the big big mom was the mom. She had a friend, the bird was a friends. But was a big bird he her friends. It his big. They the park with he was play, a mom a other the other. One to happy for the park to the big friends.\n",
      "\n",
      "\n",
      "Step 400, Loss: 3.2237985134124756, Elapsed Time: 26.14 seconds\n",
      "Generated text:\n",
      "Once upon a timeily. The dog loved the little boymy. The bear was happy and he was very excited. They were a very much it to take a little girl and her friends and went on the little girl and the little boy and she wanted to the little girl was so much. She went to the sun. \n",
      "\n",
      "\n",
      "Step 600, Loss: 2.6897788047790527, Elapsed Time: 16.23 seconds\n",
      "Generated text:\n",
      "Once upon a time She little there had a little girl named Lily. Lily was very good friends in the park. She wanted to play.  \n",
      "Her mom asked her mom why the store to buy it was so happy. She ran to her mommy. \n",
      "Her mommy asked her friend, \"What's my friend, you can't help me.\" So, please, I want to share.\" \n",
      "Lily was so she went to the park.\n",
      "\"Look, I am you okay,\" said. I'm so you don't want to do a great idea. Let a little friend, but I do?\" she did you want to go?\" \n",
      "The end and said at the park and said, \"I'm glad you want to play together.\" \n",
      "\"No, Lily said, the little girl, \"Thank you can't play. You do.\" \n",
      "\n",
      "\n",
      "Step 800, Loss: 2.3438961505889893, Elapsed Time: 16.74 seconds\n",
      "Generated text:\n",
      "Once upon a time in a walk to a little bird, in the bird named Bob, and went to the pond. The bird was big, was shining big and the fish. Tim and he was happy to have a big fish. They all wanted to help the fish and have fun.\n",
      "But it was too big and it. Tim saw a big fish. It made a stick. Tim thought he knew that he should be careful with it. The fish was very happy. Tim decided to be happy and make his friends.\n",
      "The next day, the fish went down in a big fish swimming around and they saw a fish in his pond and went inside. Tim thought it could play the fish. It was a very happy. Tim and he wanted to play with the pond.\n",
      "\n",
      "\n",
      "Step 1000, Loss: 2.151026487350464, Elapsed Time: 16.67 seconds\n",
      "Generated text:\n",
      "Once upon a time upon a boy loved to the beach with his mom and dad. But they would go to the beach to play with it and watch them fly. They would run through the water, but they couldn't find it. But then, a big, a big storm came in. The girl was scared, but they couldn't see what was inside. The mom said that she was going to stay away. But the girl was sad and wanted to help.\n",
      "Lily took the boat, but the man was not safe. The man felt sorry for the boy who had a special thing and he did not know that it is not safe and safe. The dad said they were so angry and happy.\n",
      "The man and the man was very happy. He said, \"Thank you for showing my new things.\" And they went to the beach, so many more and they found them.\n",
      "\n",
      "\n",
      "Step 1200, Loss: 1.9916144609451294, Elapsed Time: 16.81 seconds\n",
      "Generated text:\n",
      "Once upon a time there were a clever boy who wanted to help him make his friends and they decided to go on a holiday. They went on their way the subway, and the first. \n",
      "But then, the boy saw a train coming out and decided to go inside. He tried to be too, but he couldn't. The train was too small and the bell was scared and didn't want his parents. He was very scared and didn't know what to do. \n",
      "The boy asked the train said, \"If you want to take it, you have enough. I can go in my trip.\" \n",
      "The driver smiled. The boy was happy! He took the trains to the port and he felt proud of himself. He knew he had done something that he was going to take him to the hospital to stay in the office. The moral of this story is not to be kind and helpful. From then on, it's important to take risks and do it again.\n",
      "\n",
      "\n",
      "Step 1400, Loss: 1.8482240438461304, Elapsed Time: 17.05 seconds\n",
      "Generated text:\n",
      "Once upon a time there were two sisters. One was Jack and Jane loved to play and play outside. They were having fun together. One day they found an old box and they got inside. \n",
      "\"Let's open it,\" Lily said. \n",
      "\"Yes,\" Jane said.\n",
      "They took the box and started to put on their clothes. They went to get a nice blanket and hugged the bag of toys, and the toys. They said goodbye to the box, but then they got ready to find out. \n",
      "Jack and Jane decided to go home.\n",
      "The next day, Jane and Jill had a wonderful idea! They were done playing together and couldn't wait to get out. The end.\n",
      "\n",
      "\n",
      "Step 1600, Loss: 1.7912110090255737, Elapsed Time: 16.67 seconds\n",
      "Generated text:\n",
      "Once upon a time a big little bear and his friends. One day, a little girl named Sally went to the park to play. The big house had been very big and shiny with lots of toys. Sally wanted to play with her toys. She took the big box to play with her friends. Tim was very excited to see all the other toys.\n",
      "Tim found some toys. He wanted to play outside. But it was too big for Tim's turn. Sally was scared, but she was still scared. She ran away, but she didn't know what to do. The box was dark to go home and the other things that were too noisy.\n",
      "Tim tried to help Tim to fix the lid. He fixed the box and the box was very strong. Sally and Sally were very sad and wished they had fun together. They had found a box where they went. They decided to play with the box and it looked for a while.\n",
      "When the box was time for Tim's toy to go home. She was happy to have made the toy for Tim and Tim. She was glad that the toys and helped Tim clean up the box. From that day on, Sally always learned his lesson.\n",
      "\n",
      "\n",
      "Step 1800, Loss: 1.7521343231201172, Elapsed Time: 17.39 seconds\n",
      "Generated text:\n",
      "Once upon a time there was a very pretty princess who lived in the countryside. She liked to have fun, but she had a very kind heart, like the princesses. One sunny day, the princess wanted to go on a walk so she asked her mom if she could go.\n",
      "The princess wanted to go and play, but her mom said no. Her mom took her a photo and went on it to the beach. When she got there, she saw the princess on the way. She wanted to play a game but her mom said no and that she had to have fun.\n",
      "But it was not nice to be kind, and it just for her. But the prince didn't like the bossy queen and she said she was sorry. She said she would take care of the people if he wanted to see.\n",
      "The princess and the girl had a special photo. When they got home, the princess went on a walk to the beach and she could not reach the sky. The girl was so excited to see her mom.\n",
      "The princess had an amazing time to go home and see that her grandma would be together. She said she should have her special photo of her friend to have a special photo.\n",
      "\n",
      "\n",
      "Step 2000, Loss: 1.7332268953323364, Elapsed Time: 17.39 seconds\n",
      "Generated text:\n",
      "Once upon a time there was a mom and her daughter. The baby loved to play all day and play with her friends. One day they were outside to go outside and play. As they were walking, they saw a big, scary cloud in the sky. The baby had a big hat and a shiny hat.\n",
      "The baby wanted to play with the hat. So he ran over to the baby and got it. When he was over, he was so excited. He jumped and shouted, \"That was the wind! You can't go out to the park!\"\n",
      "So, the baby saw how it had been to touch, he was too! The baby was having so much fun with his new toy. He played with it all day and had lots of fun. He was so happy he played in the park. And he was so happy to be there forever!\n",
      "\n",
      "\n",
      "Step 2200, Loss: 1.652700662612915, Elapsed Time: 16.89 seconds\n",
      "Generated text:\n",
      "Once upon a time there was a happy dog named Sam. He loved to play with his friends, but he was always too shy to protect it from other ways.\n",
      "One day Tim decided to have a party with his friends. He had a lot of fun playing and playing in the garden. He ran around and found a shiny thing. He was so happy that he invited to see what was happening. Sam and his friends were playing and having fun.\n",
      "But then, Sam noticed that his friend Sam was hurt and said, \"Sam, it was a bad dog! Are you okay?\"\n",
      "Tim looked sad and said, \"Oh no. Let's go find shelter and stay in a tree.\" The two friends started to run and play together. They were so happy to see Sam and the twins, and they became the best of friends.\n",
      "At the end of the day, they were happy that Sam was still hurt. They both felt very good, but they never felt so sad that they had lost in the park.\n",
      "\n",
      "\n",
      "Step 2400, Loss: 1.681713581085205, Elapsed Time: 17.17 seconds\n",
      "Generated text:\n",
      "Once upon a time there were two sisters named Lucy and Bob. Lucy lived in a tall tree and loved to play together. One day, Lucy saw an amazing sight. She decided it would go on the tree. She wanted to explore, so she asked Bob to follow it.\n",
      "Bob said, ��Yes! Let��s go!�� So they got to explore the tree. Lucy ran around the tall tree and found a big rock. She was so excited to see it! \n",
      "But Bob was determined. He was determined, he could not get there to the rock and see the world below. Lucy quickly found a small hole in the tree was hidden! She wanted to explore! \n",
      "The next day, Lucy went to the tree and found the rock. She looked up in the tree. They found a hidden treasure and couldn't find them to explore! They found a hidden treasure hidden secret hiding in the woods. \n",
      "They were very proud of themselves for exploring the forest. The end.\n",
      "\n",
      "\n",
      "Step 2600, Loss: 1.6077442169189453, Elapsed Time: 17.09 seconds\n",
      "Generated text:\n",
      "Once upon a time there were two sisters called Bob and Joe. Joe and Joe were friends and the other sister were playing together. They wanted to explore so much fun and Joe asked, \"Can I have some?\" Joe said, \"I'm a princess, and I'll make you feel a better friend!\" Joe replied, \"Let's make a big mess!\" Joe took a step and Joe started to glue the glue with the glue. Joe was very careful and started to paint all over the floor. Joe's boss made a lot of noise and had lots of fun! When the glue was complete, it made all the noise very wet and Bob got very wet. But Joe said, \"That's ok Joe! I'm so upset!\" Joe smiled and said, \"That's okay, you should not have to share!\" Joe and Joe felt better at all the same time. The two sisters laughed and said, \"That's okay!\" Joe smiled and gave them both of them more fun, and they all enjoyed the rest of the day.\n",
      "\n",
      "\n",
      "Step 2800, Loss: 1.6128735542297363, Elapsed Time: 16.94 seconds\n",
      "Generated text:\n",
      "Once upon a time a girl named Emma lived in a big house. Every day, the sun went down and the house was full of surprises. The backyard were full of things to collect things and find them.\n",
      "One day, Emma's mom asked her, \"What is this?\"\n",
      "Emma looked around and said, \"I'm a little girl. Can you bring me the toys?\"\n",
      "Mama smiled and said, \"Yes, I will bring you some toys and put them in a toy box.\"\n",
      "So, Emma and her mom played with the toys, they were so happy they couldn't stop. They ran outside together, playing. They had so many fun!\n",
      "Then, they noticed a big pile of toys on the floor. They picked up the toys and put them back on. Emma and her mom were so happy. They played all day together.\n",
      "After the last week, they went off on their adventure and found a nice spot in the park. Emma and her mom had a fun day playing together.\n",
      "\n",
      "\n",
      "Step 3000, Loss: 1.6015667915344238, Elapsed Time: 17.11 seconds\n",
      "Generated text:\n",
      "Once upon a time there was a young little girl called Sally. Sally had a very own toy telephone that she loved very much. She liked to pretend to have fun and she would wear it to the store to her mom.\n",
      "One day, Sally asked her mom, \"What is that?\" Her mom replied, \"It's a telephone. It's very special to your telephone!\"\n",
      "Sally thought of a way out of the store. She wanted to find a telephone that could play with. But her mom said, \"Sally, it won't be able to take your telephone. That is the perfect telephone. Let me use it!\"\n",
      "Sally was confused and started to play with the telephone. She had a telephone that could not take it. She asked, \"Why are you going to the telephone?\". The telephone said, \"I found the telephone on it. That telephone is so big and I need it to take the telephone.\"\n",
      "Sally thought to herself, and the telephone rang the telephone. She asked, \"How about it for a little telephone?\"\n",
      "Her mom smiled. She said, \"Well, it is a perfect telephone for your telephone.\" Sally and her mom went to the store and Sally found the telephone. She was so happy and!!!!\n",
      "\n",
      "Step 3200, Loss: 1.5756503343582153, Elapsed Time: 17.48 seconds\n",
      "Generated text:\n",
      "Once upon a time in the park with lots of animals. One day, a little bunny hopped in the grass and saw the trees. It was the only thing to do was jump so high up the ground and the birds were singing. Suddenly, the bunny felt a sharp pain and he started to cry.\n",
      "The squirrel saw a big bird and came to help. The fox was sitting in the grass, feeling the pain in his stomach. The bunny looked up and saw the fox and smiled. He realized that he should have listened to the bird and help.\n",
      "The bird told the squirrel that if something looks hard, it can heal again. It should stay and stay away from others, not too much that might be hurt. The bunny was happy and he thanked the squirrel and flew away.\n",
      "The End.\n",
      "\n",
      "\n",
      "Step 3400, Loss: 1.5584828853607178, Elapsed Time: 16.71 seconds\n",
      "Generated text:\n",
      "Once upon a time there were a young boy who lived in a small town. He wanted to have a lot of fun, but he wanted to find some. So he went to an event.\n",
      "The boy was very excited and he went to the park to play. But he was also hungry and hungry. He decided to eat some food. He ate some bread and it was sweet.\n",
      "After the fruit was done, the boy went home and found a big piece of cheese. He was so excited to eat it. He picked it up and ran back to his mom with it.\n",
      "The little boy ate the cheese and smiled and felt full and happy. He said, \"Mom, I want my cheese!\" He was so happy and he was happy to have such a good friend.\n",
      "\n",
      "\n",
      "Step 3600, Loss: 1.5556925535202026, Elapsed Time: 16.60 seconds\n",
      "Generated text:\n",
      "Once upon a time a small dog liked to play. One day, he found a pretty dress on the ground. He wanted to wear the pretty clothes and look for the prettiest flowers in the park.\n",
      "He put the dress in a big basket. Then he put the pretty flowers in the basket, and the flowers. Then, he went to the park and played and had lots of fun.\n",
      "Finally, the flower found the pretty flowers. They put the pretty flowers on the ground and the flowers. The nice lady put the flowers in the flower's basket. The colors the flowers were nice, but they all had fun. And the lady gave the pretty flowers in the garden. They played with it all day, and the pretty flowers.\n",
      "\n",
      "\n",
      "Step 3800, Loss: 1.511893391609192, Elapsed Time: 16.69 seconds\n",
      "Generated text:\n",
      "Once upon a time there was a nice dog named Max. He liked to play in his garden, but he was very tired. One day, while playing outside, he saw a cat in the yard. The cat was very hungry. \n",
      "Max asked his friend, \"What's wrong?\" The cat said, \"I can't find food. I need to eat me.\" So Max went to find another place to find food. \n",
      "The cat found a big tree and sat down. Max found a tree. He thought, \"I will come and eat some food and I will eat the meal.\" Then, he saw some leaves. \n",
      "He picked up one of his friends's toys and shared them with him. They all had a fun day together. Max and the cat became best friends, and they all enjoyed playing together. They were so happy to have such a yummy friend.\n",
      "\n",
      "\n",
      "Step 4000, Loss: 1.5087201595306396, Elapsed Time: 16.98 seconds\n",
      "Generated text:\n",
      "Once upon a time there lived a loyal family. One day they went on an adventure, so they decided to go on an adventure. As they packed along their journey, they heard voices. \n",
      "Suddenly, they heard a loud noise! They were so excited to see what it was, so they rushed to investigate. They looked around and saw a big, friendly fox sitting on an acorn. The rabbit asked the bird, \"Where are you going?\" \n",
      "The fox said, \"I am going on a journey to the forest.\" \n",
      "The family looked up in surprise, they were walking in the forest. The rabbit pointed to some strange-looking trees on the path, then asked the bunny, \"Where are you going?\" \n",
      "The fox said, \"I'm going on my adventures. I don't know where to go!\"\n",
      "They continued on their journey. As they walked, they saw more things that they saw and they found even more amazing creatures! The animals were amazed and excited. They were all amazed by how loyal and happy they were so loyal to them. \n",
      "From then on, whenever they saw the animals exploring, they knew that being brave could always be helpful.\n",
      "\n",
      "\n",
      "Step 4200, Loss: 1.4979870319366455, Elapsed Time: 17.19 seconds\n",
      "Generated text:\n",
      "Once upon a time there were two little kids who liked to play. They would run around the town and have fun. One day, the two boys came up to the town. One of the boys was playing a game and they both laughed. \n",
      "Then, the two friends decided to play a game. They pretended to fight over the game and fight over. They ran around trying to fight over a team and won a game. They had so much fun playing together.\n",
      "After playing, the other kids played and had fun. They were so tired and happy. The group thought they were being competitive and having fun. So the kids decided they could do something fun they could make fun again.\n",
      "But then, a big storm came and the two kids got scared. The kids ran away and had lots of fun with playing. The friends learned that sometimes the best joke can be hard to fight and have fun. That way, they can make a new friend!\n",
      "\n",
      "\n",
      "Step 4400, Loss: 1.491351842880249, Elapsed Time: 17.04 seconds\n",
      "Generated text:\n",
      "Once upon a time there was a kind boy named Tom. He had a special toy - a ball. Tom was very excited. He had never made something with it.\n",
      "Tom ran and played with his ball. He kicked it and threw it hard. But the ball went everywhere.\n",
      "One day Tom was playing with his ball when he saw a big, mean dragon with a fierce grow. The dragon roared at Tom, and he wanted to catch it. The dragon was so angry and flew away!\n",
      "Tom's mom saw the dragon and said sorry. She said that sometimes the ball was dangerous to get lost and that the bear didn't bite them.\n",
      "Tom thought it was very silly and he started to cry. He wished he had listened to his mom and stayed with the ball. The next time the dragon flew out of the big dragon and was happy. The moral of the story is that being kind and gentle, even if it's not scary, you should try to get help too.\n",
      "\n",
      "\n",
      "Step 4600, Loss: 1.516611933708191, Elapsed Time: 17.07 seconds\n",
      "Generated text:\n",
      "Once upon a time there were two twins named Sam and Joe. They liked to play with their toy cars and trucks.\n",
      "One day Sam had an idea to make a model car! Joe was so excited! He said to Joe, ��Let's go see what happens!��\n",
      "Joe looked at the model car and said, ��No Joe, we are not careful. It��s a model car.��\n",
      "Joe replied, ��But don��t be right!��\n",
      "Joe was sad and said to Joe, ��Okay. I will do this! Let��s see that we are safe and we can take care of it,�� They went to the store and found a model car.\n",
      "Joe was very happy and said, ��Let��s go see the model car, it��\n",
      "Joe agreed, and they drove the model. The model car drove to the model car, and Sam couldn��t believe it. Joe said, ��We are very careful, it looks like a model car.�� \n",
      "They drove their car, driving it down the street, and the car driver saw the model car. Joe and Joe were so happy. They hugged the model car!!!!\n",
      "\n",
      "Step 4800, Loss: 1.5036702156066895, Elapsed Time: 17.51 seconds\n",
      "Generated text:\n",
      "Once upon a time there was a happy girl called Jane. She was a very independent three year old. One day she wanted to go explore her home but didn't know how. Her mum told her, \"If you don't go\".\n",
      "But Jane wanted to go explore. So, she decided to go on a journey. As she got closer, she noticed something was wrong.\n",
      "She started to regret taking a look. It was a big surprise! She had never seen anything like it before, but it was a bit scared.\n",
      "Jane quickly got closer and said goodbye to her mum and promised she wouldn't go back again and she continued to go on her own journey, and never came back and she never had to go on her journey again.\n",
      "\n",
      "\n",
      "Step 5000, Loss: 1.473569631576538, Elapsed Time: 16.73 seconds\n",
      "Generated text:\n",
      "Once upon a time there were two good friends. One day, they wanted to go exploring in their backyard. They went outside and saw an incredible flower in a field. They both stared at it at the pretty flower. They were so pretty! \n",
      "Then, they decided to go explore it. But they saw that it was not a place to go. They argued on the next door and argued for awhile. \n",
      "Suddenly, the two friends decided to go to the incredible flower and they started walking. The flower was so fast that it was scared, but the other hand kept going. Eventually the two friends stopped and went to get a big bag of candy. After the first friend left, they finally found the most incredible flower. \n",
      "The two friends had a wonderful time exploring the enormous flower they had seen in all of the incredible things they wanted!\n",
      "\n",
      "\n",
      "Step 5200, Loss: 1.4963871240615845, Elapsed Time: 16.94 seconds\n",
      "Generated text:\n",
      "Once upon a time there was a fat bird. He wanted to go for a swim like a friend. So he decided to go for a swim and find something to eat.\n",
      "They went to a pond and started to swim. They had lots of fun. But then, the fat bird got tired, so he said to his friends, \"I want to go now!\". His friends were very sad and so they all agreed. They swam and swam until they reached the surface.\n",
      "The fat bird was so happy. He said, \"That was so much fun swimming in the water! Now let's go home!\" He had a big swim in the pond too. The fat bird said, ��I can swim again and again!�� And they swam together.\n",
      "\n",
      "\n",
      "Step 5400, Loss: 1.4531868696212769, Elapsed Time: 16.62 seconds\n",
      "Generated text:\n",
      "Once upon a time a small mouse, in a small village, there was a small hole in a tree. The hole was very big, and he knew where to find something to bury. He walked around the forest, looking for something. Finally, he found a big pile of leaves and he dug under it. \n",
      "The mouse dug and dug, until he found that the tree was buried. The tiny hole was not a big hole in the ground. The small hole was full of leaves and rocks. He looked inside and saw a hole in it. \n",
      "He carefully placed the hole into it and then buried it. It felt so cold, so he decided it was winter. After that, a few days, he was very happy. He had found something to buried in the hole. From then on, the big hole was buried underground and it would be perfect to bury things inside.\n",
      "\n",
      "\n",
      "Step 5600, Loss: 1.434389352798462, Elapsed Time: 16.99 seconds\n",
      "Generated text:\n",
      "Once upon a time there was a famous bird called Jack. Jack loved to fly high and he had lots of friends. He was so big and happy when the sun started to set him down. \n",
      "One day, Jack was flying so high that he almost fell down to the ground. He was too scared to get down and he tried to get down. But the water was still so hard.\n",
      "But Jack was brave and he was determined to do it. He flew down to a nearby tree, and it started to get really hot.\n",
      "As Jack was walking around his garden, he suddenly spotted something he hadn't been seen earlier.\n",
      "He quickly flew down carefully and noticed it had a big yellow yellow yellow balloon. He quickly grabbed it and ran back to his spot. \n",
      "The end.\n",
      "\n",
      "\n",
      "Step 5800, Loss: 1.4726951122283936, Elapsed Time: 16.62 seconds\n",
      "Generated text:\n",
      "Once upon a time there was a family that was very excited to buy her something special, and that she was going to get a special present for everyone who could buy her.\n",
      "Everyday she went on a trip to the beach and her parents packed a big bag with some yummy food and a little girl. When she got there, she saw a big building. Inside the room was a big box, but she could not find it.\n",
      "When she opened the box, she found a beautiful surprise. There was a big box with a picture on it. She opened up the box and it made her smile. She opened it to see her family.\n",
      "Inside her family had a very beautiful smile that she had bought. She was so happy and excited to show them all the things she wanted and family.\n",
      "When it was time to go home, everyone said it was time for bed. They hugged and said their lucky to have a special surprise and it was the happiest family of the things they had ever tasted.\n",
      "\n",
      "\n",
      "Step 6000, Loss: 1.4523481130599976, Elapsed Time: 17.12 seconds\n",
      "Generated text:\n",
      "Once upon a time there was a young boy named Tom. Tom loved to play in his garden with his friends. One day, Tom wanted to build something very special. He found two big blocks, one block. He wanted to build the most. So, he asked his friend, a bird. His friend said, \"Let's build a tower!\"\n",
      "Tom was really excited, but he was too hungry. He was sad, but he knew he had to do something else. So, he said, \"Please, can I have some more things?\" His friend smiled.\n",
      "Tom thought of something, maybe a way to help make the best of his own tower and he made a great tower. It was a big, red car that was perfect for his own tower! Tom was so happy to be able to build it. He thanked his friend, the bird for making a beautiful tower.\n",
      "\n",
      "\n",
      "Step 6200, Loss: 1.4724220037460327, Elapsed Time: 16.73 seconds\n",
      "Generated text:\n",
      "Once upon a time there were two birds named Bob. Bob was very happy. He flew high into the sky and he loved to fly in the sunshine. He was always so fast with the sunshine. \n",
      "One day, Bob saw something strange. The ground was big and round and green. Bob said, \"Oh, what are you doing?\" The birds replied, \"I am looking for something to keep it safe and safe. Let's go to the park and play together!\"\n",
      "Bob was excited and he followed the birds and soon enough, all the birds were flying above. Bob was very surprised by what they saw. Bob and the birds had so much fun in the sunshine. The birds were having so much fun that Bob had made a big difference. \n",
      "The birds were so impressed that they decided to leave it for a little while. The moral of this story is to be careful and keep being safe for you.\n",
      "\n",
      "\n",
      "Step 6400, Loss: 1.4274860620498657, Elapsed Time: 16.96 seconds\n",
      "Generated text:\n",
      "Once upon a time there were two good friends. They loved to play together and have a lot of fun. One day they decided to go for a ride on a special trip. But the weather was not nice, and it was raining and they didn't like it. The other friend started to complain again and it didn't like that. But then the other friend suggested to the ride. So they decided that the weather is better than they could play outside. The other friend got out a big red balloon and started to play. They laughed and played games until the sun went down. The end.\n",
      "\n",
      "\n",
      "Step 6600, Loss: 1.432798147201538, Elapsed Time: 16.49 seconds\n",
      "Generated text:\n",
      "Once upon a time there was a nice dog named Max. Max lived near a big building. The building was very tall and had lots of friends to sit by the building.\n",
      "On the building, Max saw a big building. He asked his friends if they wanted to play. They said yes and the building was a very special building. Max was so excited to play on the elevator.\n",
      "When the door rang, the doorbell rang. Max and his friends got to work. Max was very scared. He wanted to go inside the elevator. The elevator rang and the sound of the music was ringing. \n",
      "Max and his friends went on a trip. They took turns holding hands in the elevator door. They saw a big sign that said \"Welcome to the building!\" Max and his friends played a game. The lights were so loud and they laughed and had fun. \n",
      "When the end of the elevator started to go away, Max and his friends had a big fight. They had so much fun together. Max said goodbye to the elevator and they left the building. Max and his friends walked away with their new toy.\n",
      "\n",
      "\n",
      "Step 6800, Loss: 1.4220349788665771, Elapsed Time: 17.27 seconds\n",
      "Generated text:\n",
      "Once upon a time there was a nice boy named Joe. He loved to go to his special house and explore. One day, he saw something in the grass. It was a tiny box of toys! Joe was so excited! He had never seen this toy before.\n",
      "Joe asked his mom, \"What is this?\"\n",
      "His mom smiled and said, \"It sounds like so much fun!\"\n",
      "After that, Joe and his mom went to find the toy. They looked in the toy box, but it was nowhere to be found. Joe thought and thought, and so much about what his plan was going to be fun and adventure. He said to his mom that he should have listened to his suggestion and not take it.\n",
      "So Joe and his mom went to the toy store and bought a big toy. The toy was so happy! Joe thanked the toy, and the toy that it was all gone. His friends were so excited to see what his toy was missing, and they all had a fun time playing with the toy. \n",
      "Joe had an incredible day and he was happy that it had helped make his family happy. From that day on, he was never forget to call his friends when they went to find his toy.\n",
      "\n",
      "\n",
      "Step 7000, Loss: 1.4282193183898926, Elapsed Time: 17.43 seconds\n",
      "Generated text:\n",
      "Once upon a time there was a happy girl named Sarah. She was only three years old and liked to play with her toys. One day Sarah and her friends were playing in the sand and they decided to make a sandcastle. They started to build and make a big castle with lots of sand and sticks.\n",
      "The castle was so tall and strong that it made Sarah happy. But then something terrible happened, and Sarah noticed that it was getting bigger and bigger. She was sad and didn't know what to do.\n",
      "Suddenly, Sarah had an idea. She remembered how strong the castle was, but it didn't work. So they both stood on top of the big castle, and together they built walls and towers and castles.\n",
      "Sarah and her friends had so much fun playing together. They laughed and had so much fun. They were very happy, and they always made a special castle together.\n",
      "\n",
      "\n",
      "Step 7200, Loss: 1.4444782733917236, Elapsed Time: 16.91 seconds\n",
      "Generated text:\n",
      "Once upon a time there were two kids playing in the forest. One was very popular. They loved to play together and run around. But one, it didn't work. The little boy was very sad.\n",
      "One day, the big boy asked if it was okay. He said he was sorry because it was broken. He said he could help. So they started the big tree together.\n",
      "The tall boy was not happy. He said he would help the big boy fix the tree. The tall tree said yes. The two kids were very kind. They played together, they had fun and it was better.\n",
      "\n",
      "\n",
      "Step 7400, Loss: 1.4314332008361816, Elapsed Time: 16.51 seconds\n",
      "Generated text:\n",
      "Once upon a time there was a young boy. He had a special tool. He had a toy car and he was very happy. One day the boy saw a big, red bird flying around. The boy wanted to touch the bird but he was scared. He tried to open the tool, but the bird flew away.\n",
      "The boy was sad. He asked his parents if they could help him. So, they went to find a tool. The boy found a tool that could not open the tool. He thought it was too dangerous.\n",
      "After searching for a few hours, the boy looked up and smiled. He said that this tool will come down the tool with him, but if he did open the tool, he could open it. The boy was so happy and he thanked his parents. The boy was no longer scared and he felt very sad.\n",
      "The end.\n",
      "\n",
      "\n",
      "Step 7600, Loss: 1.3909465074539185, Elapsed Time: 17.00 seconds\n",
      "Generated text:\n",
      "Once upon a time there was a mom and a baby. The baby had a big heart and always wanted to help.\n",
      "One day the mom took baby out to the park. As soon as they walked, the baby saw a big rock. It was a big, heavy rock. The mom said that the baby could help her.\n",
      "The baby was so happy to receive the toy. The mom was pleased. She thanked the baby for being so helpful.\n",
      "The baby felt so happy that the rock was so thankful. She smiled and hugged the bear.\n",
      "The baby had done a good deed with the toy. The mom hugged it and kissed the baby. The hug was glad the little baby was very happy.\n",
      "\n",
      "\n",
      "Step 7800, Loss: 1.414798378944397, Elapsed Time: 16.53 seconds\n",
      "Generated text:\n",
      "Once upon a time there was a young bird who lived in a big forest. One day, when the bird was flying around, he heard a sound that scared the birds. He tried to find out where the birds were singing, but it was too high for him to reach.\n",
      "The bird was stuck in the tree and started to get very scared. He was about and he wished he had never been in a tree for a moment. Suddenly, the bird heard a noise. He stopped and looked up. He saw a big bird in the tree branch and he was so relieved!\n",
      "The bird felt relieved. He flew back up, and started to fly again. With a little bit of courage, they flew away, and the bird was safe. From then on, he was always careful and to look for danger to fly.\n",
      "\n",
      "\n",
      "Step 8000, Loss: 1.395037055015564, Elapsed Time: 16.69 seconds\n",
      "Generated text:\n",
      "Once upon a time there were two cats called Jack and Jane. They liked to play and have lots of fun. One day, Jack had an argument in two. Jane wanted to share a secret room and Jack was very excited.\n",
      "She went outside to the park and played in the sun. Jack's mom said that if Jane tried to take a step, she could feel the cold breeze on her face and they both got very excited.\n",
      "But then, something strange happened. Jack started to get angry and shouted. Jane was so scared and she yelled.\n",
      "\"It's too late! Let go to my mom's house for a walk\". She grabbed Jack's paw and she walked for a long, but she didn't give up.\n",
      "Finally, Jack and Jane stopped and went home. But Jill was still feeling angry and she started to cry. \n",
      "When they got there, Jack and Jane had to look back at the end of the conflict and she had made it!\n",
      "\n",
      "\n",
      "Step 8200, Loss: 1.3898961544036865, Elapsed Time: 17.10 seconds\n",
      "Generated text:\n",
      "Once upon a time in a wide tree far away. Inside the tree was a big house. One day, a little boy named Tim came to visit.\n",
      "\"Hi, Timmy! What's your name?\" asked the door. Timmy looked at the door and saw a big box. He asked the box to open.\n",
      "The box opened and out came a note. Inside the box was a present. It was a present! Timmy opened the box and inside there was a note. He was very happy.\n",
      "The note said, \"Thank you for your special present. I will deliver you some presents to my home so you are ready.\" Timmy hugged the box and opened the box for the present.\n",
      "The note said, \"Thank you for delivering my presents. Now, can I come back and give you a present to deliver some gifts to your home?\" \n",
      "Timmy smiled and said he had a great day at the wide tree.\n",
      "\n",
      "\n",
      "Step 8400, Loss: 1.4092108011245728, Elapsed Time: 17.11 seconds\n",
      "Generated text:\n",
      "Once upon a time there was a naughty fox. The fox was very mean and wanted to take away all of his friends. One day the fox asked, \"Why do you want this mean?\" The fox thought for a moment and said, \"I can do it!\" The fox thought about it and he said, \"No way, I want to take my friends with it.\" So the fox and the other animals went out to look for the fox.\n",
      "The fox was happy to find the fox, but the fox was not nice. The fox started to cry and the rabbit ran away. But it was too late. The fox's friends tried to take the fox with them but the fox's meanness had gone away.\n",
      "The fox was very sad and said, \"I'm sorry for you.\" The fox felt so bad that he ran away with his friends and the fox said, \"I'm sorry I never do that again. I should never have a fight like this fox.\"\n",
      "The moral of the story is that it's always good to you can make you happy.\n",
      "\n",
      "\n",
      "Step 8600, Loss: 1.4134347438812256, Elapsed Time: 17.19 seconds\n",
      "Generated text:\n",
      "Once upon a time in a nice forest there lived a brave bear. The bear was big and very strong. He had many friends, but the rabbit didn't like the bear. It wanted to play, but the bear was too scared to go near. \n",
      "One day, the bear was walking when he saw a big tree. He was scared and wanted to run under the tree. But the tree wanted to play and have fun. So, he decided to go and hide in the tree.\n",
      "The tree started to shake and the bear was worried. He didn't like it. He stayed away and hid behind the tree, until the storm was gone. The rabbit was happy and never tried to end. The brave bear was glad he had found the tree and he knew he would never get into a safe place.\n",
      "\n",
      "\n",
      "Step 8800, Loss: 1.399843454360962, Elapsed Time: 16.96 seconds\n",
      "Generated text:\n",
      "Once upon a time there lived two twins named Timmy and Sally. Timmy was three years old and Sally was always looking for fun to do something exciting together. \n",
      "One morning Timmy decided to go for a walk in the woods. He walked for a long time until he found a big red ball. When he picked it up, Sally was so excited that it started jumping up and down in a giggle! \n",
      "Timmy was so happy that he started to laugh with Sally. They both ran around the woods, laughing and having such a great time. It was a fun day to go back home. \n",
      "And that��s how Timmy and Sally had so much fun that day!\n",
      "\n",
      "\n",
      "Step 9000, Loss: 1.3851344585418701, Elapsed Time: 16.47 seconds\n",
      "Generated text:\n",
      "Once upon a time there was a mom and her daughter. They wanted to make a pie. They went to the store to buy some flour, some flour and sugar. The daughter chose the most pretty yellow pie ever. She was so excited. She took it to the kitchen. She started to mix everything together.\n",
      "The mom saw the pie and said, \"What was that? We don't have one. We must be careful not to make the pie.\"\n",
      "The daughter looked around and saw something. It was a big, round, round piece. She wanted to show it to her friend. So the mom said, \"No, not that. We have not done this. The pie is in the kitchen.\"\n",
      "The daughter was sad. She had never been to the pie before. But the mom said, \"We can make a pie, so we don't get what it is for.\"\n",
      "The little girl was happy. She said, \"That is what we have.\" Then they went home, happy.\n",
      "\n",
      "\n",
      "Step 9200, Loss: 1.3884317874908447, Elapsed Time: 17.15 seconds\n",
      "Generated text:\n",
      "Once upon a time there was a young boy. He loved to explore the world around him.\n",
      "One day he decided to go on a special trip. So he got into a beautiful, colorful taxi and it was so much fun! But the boy didn't know how to go.\n",
      "He asked lots of questions and the taxi answered, \"I can't get out and I am scared.\" The boy kept trying to explain, but the taxi wouldn't budge.\n",
      "Suddenly, the taxi driver started to get cold and the boy got cold. It started to get cold down on the ground. Suddenly, the boy had an idea - he put the taxi in a cart and put it up to the truck.\n",
      "The taxi driver smiled and said, \"Now I can take you to the beach, the boy.\" He then drove away and the taxi went for a drive in the water.\n",
      "The boy was so thankful he had found a special place with his friends. The young boy and the taxi drove home together, happy and safe.\n",
      "\n",
      "\n",
      "Step 9400, Loss: 1.352752685546875, Elapsed Time: 17.15 seconds\n",
      "Generated text:\n",
      "Once upon a time there were two twins, Tom and Anna. They lived in a beautiful palace, and they were very rich.\n",
      "One day they wanted to go to the palace with the king and Anna. So they got to the palace and looked inside. They saw a beautiful palace, but they wanted to explore it.\n",
      "The palace was very dark and the palace and they felt very uncomfortable. The castle was dark, but the palace was still in the palace.\n",
      "Suddenly, a voice said \"Welcome, mine!\"\n",
      "The twins looked around to see who was standing up in the palace. There was no corner, but Tom wanted to take Anna and Anna. It was too dark.\n",
      "The little girl said, \"I'm sorry, I didn't mean to. I just wanted to get away.\"\n",
      "But it was too late. The king was very upset. He wished he had never taken a palace again and he wished he had never gone out the palace before. He wished he had never taken his palace.\n",
      "\n",
      "\n",
      "Step 9600, Loss: 1.3919847011566162, Elapsed Time: 17.26 seconds\n",
      "Generated text:\n",
      "Once upon a time there were two twin cats named Bob. One day Bob wanted to take a break from the sun. So he decided to break out. As he looked around, something special happened. Suddenly, a big cat appeared! It was a little girl! She had long, bright, bright red, and bright, with bright, blue eyes.\n",
      "Bob said,\"I wanted to take a break with the cat and take a break. He carefully broke the cat's eyes. He was so angry! The cat was so mad that he started running away.\n",
      "The other cat chased Bob to keep playing, and he ran, running and shouting, \"Stop! The cat now broke our window!\" They both laughed and ran away.\n",
      "The cat was very sad. He had no idea the window to break the window again. He had broken his house!\n",
      "The next day the cat came back and took a long walk. It was a beautiful garden filled with bright colours and flowers. It was a beautiful, beautiful day, and Bob and the cat became best friends.\n",
      "\n",
      "\n",
      "Step 9800, Loss: 1.3763813972473145, Elapsed Time: 17.16 seconds\n",
      "Generated text:\n",
      "Once upon a time a girl called Kate. She was only three years old and she wanted to learn more.\n",
      "One day, Kate saw a huge box and she was curious. He opened it and there was a big box inside. She was curious and she wanted to know what was inside.\n",
      "But when she opened the box and saw a big, scary monster. \"What's wrong?\" Kate asked curiously.\n",
      "The monster shook its head and it started to tremble. Kate screamed and tried to help it, but it was too late. In the end, Kate realised she had been trapped!\n",
      "Kate had to be saved so much in the box. She quickly ran home and she was very relieved.\n",
      "The end.\n",
      "\n",
      "\n",
      "Step 10000, Loss: 1.360530972480774, Elapsed Time: 16.86 seconds\n",
      "Generated text:\n",
      "Once upon a time there was a naughty girl named Molly. She had a big, fluffy tail. One day, she wanted to make something special and her mom said it was time. \n",
      "Molly's mom said, \"Molly, why don't you let me try to make something special? We can use the grill to make something special.\" \n",
      "Molly thought it was a very cool and asked her mom, \"What is the grill?\" \n",
      "Her mom explained that the grill could make things. \n",
      "Molly was excited that the grill was really good for her. So they used a stick to make all of the toys together. \n",
      "In the end, her mom was delighted. She gave Molly a big hug and said, \"I'm glad you like it!\" \n",
      "Molly and her mom were so happy.  She said, \"Thank you Mommy!\" \n",
      "Molly hugged her mom tight and said, \"We can go play again tomorrow! I'm so happy I could help!\" \n",
      "Molly and her mom went to the park with the grill in her heart. The grill was a bit full of all kinds of fun and delicious surprises.\n",
      "\n",
      "\n",
      "Step 10200, Loss: 1.359804391860962, Elapsed Time: 17.36 seconds\n",
      "Generated text:\n",
      "Once upon a time a girl was sad, but she knew it was a magic wand because she loved to play with. One day, her friend Jack saw a little boy playing with her. Jack wanted to play too, but he was being mean. \n",
      "Jack asked, \"Can I play with your magic wand?\" \n",
      "The little boy said, \"No, don't fight! It's not ours. It can hurt you.\" \n",
      "The little boy was sad and asked, \"Why can't you do that?\" \n",
      "The little girl replied, \"I wanted to play with your wand. Please, let me try and play!\" \n",
      "Jack thought hard and had an idea. He put his wand and said, \"I will show you how to play.\" \n",
      "The moral of the story is: you can be kind to others who will help you and be honest to others.\n",
      "\n",
      "\n",
      "Step 10400, Loss: 1.3811813592910767, Elapsed Time: 16.96 seconds\n",
      "Generated text:\n",
      "Once upon a time a girl called Emma loved to explore. She was so independent and could do lots of things. One day, Emma found a very small pond. She wanted to keep playing. \n",
      "Emma was so excited. She grabbed her favourite toy and ran into the pond. She splashed around and had so much fun. \n",
      "But then, she accidentally dropped it. It was a smelly sight, and she couldn't get out. She was so scared, she started to cry.\n",
      "Then, Emma remembered her mommy and stayed in the pond while playing. She swam back in the pond and then came back into a big pond. As she watched the fishes swim away she saw a beautiful butterfly.\n",
      "Emma was so happy to have her toy back. She hugged her toy and ran around the pond, happy and full.\n",
      "\n",
      "\n",
      "Step 10600, Loss: 1.3736326694488525, Elapsed Time: 17.03 seconds\n",
      "Generated text:\n",
      "Once upon a time a boy called Pete had a big surprise. It was a big balloon! It was so big that it made Pete smile. It wanted to show it to his brother, Sam. \n",
      "Pete said, \"Wow! What is the surprise?\" \n",
      "Sam said, \"My brother is waiting for us.\" \n",
      "The balloon was very high so Pete was happy. He put some flowers on his plate and they both laughed. \n",
      "The balloon started to move and Pete clapped. They both laughed and laughed as they walked away. \n",
      "Pete said, \"You are very big, but my little brother! It is so big.\" \n",
      "Sam replied, \"Yeah, I can't wait to see it!\" \n",
      "The balloon was so big that Pete had to wait until finally Sam's brother said goodbye. They were both happy, and it had a great time.\n",
      "\n",
      "\n",
      "Step 10800, Loss: 1.3681195974349976, Elapsed Time: 16.87 seconds\n",
      "Generated text:\n",
      "Once upon a time there was a young girl who wanted to do something different. She went to a store and saw a lot of things that were fake! But she didn't know the real things that didn't just what she was looking right. \n",
      "She decided to go to the store and ask a lot of questions. When she arrived, she saw that it was full of money! She was so amazed! She didn't know what to do, but she knew she was right. \n",
      "Then she remembered how she had to buy some money that she could buy. Instead, she chose money, so that it was worth what her. After a while, she could buy more things from her. And she was very happy that she had learned a valuable lesson - that it's important to try your things and not give what you are not worth it if they are happy!\n",
      "\n",
      "\n",
      "Step 11000, Loss: 1.3663400411605835, Elapsed Time: 16.79 seconds\n",
      "Generated text:\n",
      "Once upon a time a mom and their son went for a walk. His mom said \"Let's go!\"\n",
      "The son was excited, but then said, \"Okay!\"\n",
      "On his way to the park, the son saw a huge, big truck. The son asked his mom, \"What was that?\"\n",
      "His mom replied, \"That's a huge truck driver!\" \n",
      "The son smiled, and said, \"Can we go see it?\"\n",
      "His mom smiled and said, \"Of course! Let's go see the truck!\" The son was so excited he started running towards the huge truck driver.\n",
      "But his son was already there. He was not sure why he wouldn't stop going. He thought it was so cool and he started to cry. \n",
      "His mom was sad. She said, \"Don't worry, we will never go on an adventure and be safe.\"\n",
      "\n",
      "\n",
      "Step 11200, Loss: 1.3681292533874512, Elapsed Time: 16.93 seconds\n",
      "Generated text:\n",
      "Once upon a time there lived a mom and her daughter, a mom, and her daughter. \n",
      "One day, the mom said to her daughter, ��We��ve been very careless,��\n",
      "The daughter replied, ��But Mommy, can we go on an adventure?��\n",
      "The mom smiled and said, ��Yes,�� So, the daughter got off and they ran to their house.\n",
      "They arrived at their house, but it was too late. The daughter was gone and her mom said to her, ��The daughter, you are not supposed to go home now!�� The mom was very sad that she didn��t want it to end.\n",
      "The daughter was sad and cried, ��Mommy, I want my daughter to be home and she��ve been!�� \n",
      "Her daughter was sad, but she knew how much she was sad. She learned an important lesson - that we should never forget to take action.\n",
      "\n",
      "\n",
      "Step 11400, Loss: 1.3560458421707153, Elapsed Time: 17.13 seconds\n",
      "Generated text:\n",
      "Once upon a time a young girl were in the garden. She had many toys and loved to collect things. One day she found a little girl and showed it to her mom. They wanted to take care of the little girl and take care of her. \n",
      "The little girl was curious, so she asked her mom if she could take care of the little girl. \n",
      "But her mom said, she would take care of her and take care of her. The little girl was scared, but soon she saw it and felt a little scared. So she decided to take some care of it and it stayed very late. \n",
      "Unfortunately, her mom was very angry about her, and so she decided never to take care of it again. The little girl was very sad, and she never went to collect food again. The end.\n",
      "\n",
      "\n",
      "Step 11600, Loss: 1.3774775266647339, Elapsed Time: 16.67 seconds\n",
      "Generated text:\n",
      "Once upon a time in the far in a town. One day, a big storm got very scary. The storm was very strong and strong. All the kids were scared and ran back to their town. They were very scared and wanted to go home. But then, they heard a loud noise.\n",
      "The storm started to shake. The kids were scared and ran away quickly. But then, they saw another monster. He was so big and strong and he had a big roar. They were so big and scary. They were scared and ran away and they were safe. \n",
      "The storm started, and they ran away. But, they could still be friends. This was not the last bear. This was the same way to stay in the town. The people in the town were very happy to be safe. \n",
      "The end.\n",
      "\n",
      "\n",
      "Step 11800, Loss: 1.3781214952468872, Elapsed Time: 16.86 seconds\n",
      "Generated text:\n",
      "Once upon a time a young duck, the duck. He was so excited! He thought it looked like a big, green frog. The duck had to stay close to the pond when the water started to move.\n",
      "The duck was sad and didn't know what to do. He thought it might work, but it didn't work. So he decided to take the other duck home.\n",
      "The duck kept asking the other duck what the duck was doing. He said, \"I am trying to be patient, I can do the same. I just want to be friends, so I can have some fun and do what I do next.\" \n",
      "The duck was still a little scared and tried to stop the duck from having fun. But the duck was too big and too slow. The duck didn't know what to do. He just kept trying to find a solution to the problem. \n",
      "Finally, the quacking duck found a way to have a great time with his friends. The duck and duck were so happy! They all went back to the pond and played together. The duck was never a bossy duck, but the duck was still happy and it made him happy too.\n",
      "\n",
      "\n",
      "Step 12000, Loss: 1.3862016201019287, Elapsed Time: 17.28 seconds\n",
      "Generated text:\n",
      "Once upon a time a girl, in the park, a girl named Sue and her cat, Luna. They liked to play together, run and run all around. One day,, Sue's mom took her to the park. She brought her favorite, a big box and showed it to Luna. It was a surprise for her.\n",
      "At the park, there was many other dogs. They all wanted to see the new dog. But the box was too big for her. It had a big problem. It had a hole in it. The mud and mud was in there!\n",
      "Sue had an idea. She wanted to take a ride a ride. So they went together and played in the muddy mud. But then, they saw something strange. There was a big mud mud mud inside the hole. They all covered it with mud.\n",
      "They ran to the mud and the mud mud mud. They had ruined it! The mud mud was very filthy and dirty! Sue and Luna had ruined the mud and they were not happy. They were sad. They wished they had not taken the mud pies from the ground. From that day on, Sue and Luna went to the park. They never played in the mud again.\n",
      "\n",
      "\n",
      "Step 12200, Loss: 1.3829598426818848, Elapsed Time: 17.43 seconds\n",
      "Generated text:\n",
      "Once upon a time a mom and Dad had a daughter who wanted to make her a lot of food. She wanted to make a special home, but her parents said no.\n",
      "Mum said that it was too dangerous. She said she would not allow her daughter to get any food. So the family went to the store to get a better home.\n",
      "When they finally got back home, the daughter felt much better and was so happy. She wanted to make her mom happy again and she said it was ok to be a good home.\n",
      "Every day, the family enjoyed the food and was thankful for her family. She felt a little jealous when she was in one place to make them feel better by being safe and happy.\n",
      "\n",
      "\n",
      "Step 12400, Loss: 1.3898296356201172, Elapsed Time: 16.82 seconds\n",
      "Generated text:\n",
      "Once upon a time a girl and she lived in a house. They had lots of nice things that they could do. They liked to make different noises with each other. One day something changed from one thing to do. It was a fake thing. It had a fake face.\n",
      "The girl was scared of the fake thing. But the fake thing was not real. So the fake thing made a funny laugh! The fake thing made the girl laugh too.\n",
      "The girl laughed too. She liked it a real face. She loved it too. Now she could play her pretend thing. She could jump in her fake face! The two were all friends!\n",
      "\n",
      "\n",
      "Step 12600, Loss: 1.3644123077392578, Elapsed Time: 16.47 seconds\n",
      "Generated text:\n",
      "Once upon a time a mommy bear lived in a forest. The sun was shining so bright, and the birds were singing.\n",
      "The mommy bear decided to take a nap of her nap. The bear laid down and closed his eyes. The rain came and the sun came out. The mommy bear was happy to have a cozy bed.\n",
      "The mommy said, ��I will keep going to sleep tonight. I will take a nap and sleep.��\n",
      "The mommy smiled and said, ��Yes, of course I will.�� Then the mommy gave him a special blanket.\n",
      "She closed her eyes and tucked him in for a few days until finally, one night. She was so sleepy that she yawned and drifted off to sleep.\n",
      "The end.\n",
      "\n",
      "\n",
      "Step 12800, Loss: 1.3584455251693726, Elapsed Time: 16.63 seconds\n",
      "Generated text:\n",
      "Once upon a time there were two sisters who were always looking for fun things to do. One was called Sarah and the other was called Emma. One day she was feeling very upset that she wanted to play with her sister.\n",
      "Sarah started to feel very scared. She started to cry. The other and the other sister tried to help her. They both looked around, not sure. They both had so much fun playing with the other sister.\n",
      "Then Sarah had an idea. She decided to play together. She went to the bathroom and started to wash the other sister.\n",
      "When she was finished playing with her sister, the older sister said: \"I'm sorry but I had to leave the bathroom!\"\n",
      "Sarah felt better and she was happy that she had been able to play with her sister and not upset anymore. The end.\n",
      "\n",
      "\n",
      "Step 13000, Loss: 1.3652907609939575, Elapsed Time: 16.67 seconds\n",
      "Generated text:\n",
      "Once upon a time a girl went in an icy land. She wanted to go on something special and so she decided to go on an adventure. On a magical journey she was so full of magical things that she could do.\n",
      "The sun was shining and it was so warm. She felt so happy, she decided to go back to the land. She packed her bag full of sparkles and headed back down the icy land.\n",
      "The girl was so excited to explore the land. She ran and hopped until she found a big pond. She was filled with joy and couldn't wait to explore more land. She had so much fun playing in the icy land.\n",
      "Eventually, it was a magical land filled with magical things. She had never seen so many wonderful things before! She was so excited she started to explore and enjoy the land.\n",
      "The magical land was full of magical lands, and the girl was so brave to explore. She had a great adventure with her journey, discovering new places and discovering new places.\n",
      "\n",
      "\n",
      "Step 13200, Loss: 1.3745272159576416, Elapsed Time: 17.27 seconds\n",
      "Generated text:\n",
      "Once upon a time there were two cats who were always playing together.\n",
      "One day when they went to the park, they saw a very interesting man sitting alone. The cat was alone and was very curious.\n",
      "The two cats decided to investigate. The cats crept closer and closer, but the man kept walking. He was surprised at the cat.\n",
      "The cat then realized that he had a big mouth to show the dog something else. He quickly scurried away and started to chew on the ice. The cats were so scared that they started barking.\n",
      "The cat then ran away, feeling so scared and sad. He tried to find somewhere else to hide, so he found a small creature. This was a monster!\n",
      "The monster was so angry that he ran away. The cats started chasing and the monster was destroyed.\n",
      "The cats were sad. They wished that the fight had been a way to protect. \n",
      "The cats never saw a police man. He had found a way to protect them from bad things and never find the cat again.\n",
      "\n",
      "\n",
      "Step 13400, Loss: 1.329391598701477, Elapsed Time: 17.00 seconds\n",
      "Generated text:\n",
      "Once upon a time a small boat wanted to sail. So the boat decided to sail across the big sea. It sailed through the water, across a long road.\n",
      "The boat began to sail. It was very fast, but it didn't want to give up. The boat kept sailing and sailing for a long time. It kept sailing until it reached a big island that was high up in the sky!\n",
      "The boat sailed and sailed until it was far away. It had so many fun things that could help it sail. Then it sailed back and sailed back home. From that day on, it never got lost again.\n",
      "The boat always made it to the harbor and kept sailing even further. With the sail in the long voyage, it sailed away, and the boat sailed back home safely. The boat was never lonely again!\n",
      "\n",
      "\n",
      "Step 13600, Loss: 1.3439335823059082, Elapsed Time: 16.83 seconds\n",
      "Generated text:\n",
      "Once upon a time a young child. One day, the child went for a walk through the woods. As the child was walking, a curious three-year-old noticed something funny. It was a strange thing that was a strange looking thing.\n",
      "The child stopped to look at the thing and said, \"What is that?\"\n",
      "The curious child said, \"Oh, I see!\"\n",
      "The two little eyes were curious. They decided to try and see what it could do.\n",
      "The curious child took out a small piece of paper and a crayon. \"Look, this looks interesting!\" The child said excitedly, \"Yay!\"\n",
      "The girl smiled. \"Wow! That must be a great thing!\"\n",
      "The child then asked, \"What can we do with it?\"\n",
      "The child replied, \"Let's take it back and see.\"\n",
      "The little child said, \"Okay, what if we do?\"\n",
      "The three of them took a few pictures of their own. They had so much fun playing with the crayon. They were so happy that the child decided that it's not safe to touch.\n",
      "The child then realized that sometimes the thing that can be dangerous and exciting. So the three-year-old and the three!!!!\n",
      "\n",
      "Step 13800, Loss: 1.3428380489349365, Elapsed Time: 17.40 seconds\n",
      "Generated text:\n",
      "Once upon a time there lived two cats were named Jack and Sam. One day, they decided to go for a walk together. They ran around, laughing, and having fun. Then they came across a big, round rock. Jack had an idea! He said to Sam, \"Let's go get it!\" Sam was very excited and they ran to the rock. The rock had lots of fun playing. They ran over to the rock and started playing. After a while, they got tired and said goodbye. They went back to their house and said goodbye. Jack was a bit sad but they promised to go back again soon! The end.\n",
      "\n",
      "\n",
      "Step 14000, Loss: 1.3359969854354858, Elapsed Time: 16.57 seconds\n",
      "Generated text:\n",
      "Once upon a time there was a bunny who was very sad. She wanted to find friends to be happy and share. So one day, she looked for something to help her find them. She hopped and hopped until she found a big house.\n",
      "The bunny was so excited. She wanted to be found. She hopped inside the house and found a big, fluffy teddy bear! She was so happy when she saw all the friends.\n",
      "The bunny was so happy that she started to dance around her house. All the other animals in the house would laugh and play. All the bunny was very excited.\n",
      "But then the bunny started to move! She was so clumsy and slow, just like a pillow. She felt so sad and lonely. But then she heard a noise. She looked back. There was a tiny, fluffy bunny!\n",
      "The bunny had a fun day. And so she decided to go back upstairs. She was very happy that she found the little bunny, even if she had found a new friend. She was so glad that she could share the joy of her new friend. The End.\n",
      "\n",
      "\n",
      "Step 14200, Loss: 1.3117105960845947, Elapsed Time: 17.24 seconds\n",
      "Generated text:\n",
      "Once upon a time there was a family that wanted to celebrate. So the family went for a trip and had a great time. They brought some cake to share with the family. Every day the family had a great time, and the dad always brought out the best food for the family. \n",
      "On the day of the day, the family was very happy and they played together with the cake. The end.\n",
      "But then one day, the family had a very bad day. The family was so sad. The family had missed the family and they wanted to celebrate with everyone again. \n",
      "From then on, the family would share the love with each other and everyone was so happy and thankful for it.\n",
      "\n",
      "\n",
      "Step 14400, Loss: 1.3477566242218018, Elapsed Time: 16.67 seconds\n",
      "Generated text:\n",
      "Once upon a time there lived an intelligent dog named Max. He loved to play and jump in his yard. One day, he saw something new - he couldn't find it! But then he saw it! He was so excited! \n",
      "He quickly ran back to his house and showed his mommy the new toy. \"Look, Mommy! I found my favorite toy,\" said Max. His mommy smiled and said, \"That's very clever Max. Let's go inside and play a game!\"\n",
      "So they ran inside the house together and Max had lots of fun. He laughed, he had so much fun and made lots of fun games. From this day forward, whenever they played.\n",
      "\n",
      "\n",
      "Step 14600, Loss: 1.3812224864959717, Elapsed Time: 16.77 seconds\n",
      "Generated text:\n",
      "Once upon a time there was a happy bunny named Bob. Bob was a very special rabbit and was always very friendly.\n",
      "One day, Bob heard something new. It was a tiny rabbit who had a big, fluffy tail. Bob thought the rabbit was so cute!\n",
      "The rabbit wanted to be her friend. He hopped up and down and said, \"Hello! Come and be my friend.\" Bob wanted to be the best friend, so he said, \"I can show you a big surprise!\".\n",
      "The rabbit was so excited. He hopped to the garden and began hopping around. Bob looked and he couldn't believe it was his new pet rabbit. He said it was his new pet, and now he was all very happy.\n",
      "Bob was so happy that he gave the rabbit a big kiss goodbye. He had found a new friend! He said to the rabbit, \"Thanks for showing me my new friend I found you!\" The rabbit smiled and hopped back home to give him a big hug.\n",
      "Final generated text:\n",
      "Once upon a time there was a family of four. It was very big and had many friends to play with. They had a lot of fun all of their toys. They played a game with each of the toys and made them laugh when they were all part.\n",
      "The mom and dad decided to do something special to do. They went to the store and bought some of the dolls and toys. The parents gave them lots of food and water and they all started to play with them.\n",
      "The daughter was very happy. She loved playing with her doll and her doll. After the game was all the time. They played and ate dinner and their dolls were very happy and they hugged. It was a nice day!\n"
     ]
    }
   ],
   "source": [
<<<<<<< HEAD
    "with mesh:\n",
    "  model = create_model(rngs=nnx.Rngs(0))\n",
    "  optimizer = nnx.Optimizer(model, optax.adam(1e-3), wrt=nnx.Param)\n",
=======
    "model = create_model(rngs=nnx.Rngs(0))\n",
    "optimizer = nnx.Optimizer(model, optax.adam(1e-3), wrt=nnx.Param)\n",
>>>>>>> e3940322
    "metrics = nnx.MultiMetric(\n",
    "    loss=nnx.metrics.Average(\"loss\"),\n",
    ")\n",
    "rng = jax.random.PRNGKey(0)\n",
    "\n",
    "start_prompt = \"Once upon a time\"\n",
    "start_tokens = tokenizer.encode(start_prompt)[:maxlen]\n",
    "print(\"Initial generated text:\")\n",
    "generated_text = model.generate_text(maxlen, start_tokens)\n",
    "\n",
    "metrics_history = {\n",
    "    \"train_loss\": [],\n",
    "}\n",
    "\n",
    "prep_target_batch = jax.vmap(\n",
    "    lambda tokens: jnp.concatenate((tokens[1:], jnp.array([0])))\n",
    ")\n",
    "\n",
    "step = 0\n",
    "for epoch in range(num_epochs):\n",
    "    start_time = time.time()\n",
    "    for batch in text_dl:\n",
    "        if len(batch) % len(jax.devices()) != 0:\n",
    "            continue  # skip the remaining elements\n",
    "        input_batch = jnp.array(jnp.array(batch).T)\n",
    "        target_batch = prep_target_batch(input_batch)\n",
    "        train_step(\n",
    "            model,\n",
    "            optimizer,\n",
    "            metrics,\n",
    "            jax.device_put(\n",
    "                (input_batch, target_batch), NamedSharding(mesh, P(\"batch\", None))\n",
    "            ),\n",
    "        )\n",
    "\n",
    "        if (step + 1) % 200 == 0:\n",
    "            for metric, value in metrics.compute().items():\n",
    "                metrics_history[f\"train_{metric}\"].append(value)\n",
    "            metrics.reset()\n",
    "\n",
    "            elapsed_time = time.time() - start_time\n",
    "            print(\n",
    "                f\"\\n\\nStep {step + 1}, Loss: {metrics_history['train_loss'][-1]}, Elapsed Time: {elapsed_time:.2f} seconds\"\n",
    "            )\n",
    "            start_time = time.time()\n",
    "\n",
    "            print(\"Generated text:\")\n",
    "            generated_text = model.generate_text(maxlen, start_tokens)\n",
    "\n",
    "        step += 1\n",
    "\n",
    "# Final text generation\n",
    "print(\"Final generated text:\")\n",
    "generated_text = model.generate_text(maxlen, start_tokens)"
   ]
  },
  {
   "cell_type": "markdown",
   "metadata": {
    "id": "thaLs6TD0lt5"
   },
   "source": [
    "Visualize the training loss."
   ]
  },
  {
   "cell_type": "code",
   "execution_count": 1,
   "metadata": {
    "colab": {
     "base_uri": "https://localhost:8080/",
     "height": 472
    },
    "id": "B6Eg1Cz2y_iP",
    "outputId": "60e54019-dcdc-425b-e95a-c03e301d688f",
    "tags": [
     "nbval-ignore-output"
    ]
   },
   "outputs": [
    {
     "data": {
      "image/png": "iVBORw0KGgoAAAANSUhEUgAAAjcAAAHHCAYAAABDUnkqAAAAOnRFWHRTb2Z0d2FyZQBNYXRwbG90bGliIHZlcnNpb24zLjEwLjcsIGh0dHBzOi8vbWF0cGxvdGxpYi5vcmcvTLEjVAAAAAlwSFlzAAAPYQAAD2EBqD+naQAASkVJREFUeJzt3Xl4VPX99vF7ssxkXwhkD2GVsAVZRAMqVEBEtKDWKtUH0GpbxBZqF6WtG9YGtfZXrYqgVtwoFSpYqQiIAiogi+xgAIEQIAtb9mSSzJznj5DRSAgQZuYkk/fruuYyc+acmc9JaHL3u1oMwzAEAADgI/zMLgAAAMCdCDcAAMCnEG4AAIBPIdwAAACfQrgBAAA+hXADAAB8CuEGAAD4FMINAADwKYQbAADgUwg3ADxu4sSJ6tChQ5Oufeyxx2SxWNxbEACfRrgBWjGLxXJej5UrV5pdqikmTpyosLAws8sAcIEs7C0FtF5vv/12vedvvvmmli9frrfeeqve8REjRiguLq7Jn1NdXS2n0ymbzXbB19bU1KimpkZBQUFN/vymmjhxohYsWKDS0lKvfzaApgswuwAA5rnzzjvrPV+3bp2WL19+xvHvKy8vV0hIyHl/TmBgYJPqk6SAgAAFBPCrCsD5o1sKQKOGDh2qXr16adOmTbr66qsVEhKiP/zhD5Kk999/X6NHj1ZiYqJsNps6d+6sJ554Qg6Ho957fH/MzcGDB2WxWPTXv/5Vs2fPVufOnWWz2XTZZZdpw4YN9a5taMyNxWLR/fffr0WLFqlXr16y2Wzq2bOnPvroozPqX7lypQYMGKCgoCB17txZs2bNcvs4nvnz56t///4KDg5W27Ztdeedd+rIkSP1zsnLy9Ndd92l5ORk2Ww2JSQkaMyYMTp48KDrnI0bN2rkyJFq27atgoOD1bFjR919991uqxNoLfi/QwDO6cSJExo1apRuv/123Xnnna4uqjlz5igsLEwPPPCAwsLC9Mknn+iRRx5RcXGxnnnmmXO+79y5c1VSUqKf//znslgsevrpp3XzzTdr//7952zt+fzzz/Xee+/pvvvuU3h4uJ5//nndcsstOnTokGJiYiRJmzdv1nXXXaeEhAQ9/vjjcjgcmj59utq1a3fx35TT5syZo7vuukuXXXaZMjMzlZ+fr+eee05ffPGFNm/erKioKEnSLbfcop07d+qXv/ylOnTooIKCAi1fvlyHDh1yPb/22mvVrl07PfTQQ4qKitLBgwf13nvvua1WoNUwAOC0yZMnG9//tTBkyBBDkvHyyy+fcX55efkZx37+858bISEhRmVlpevYhAkTjNTUVNfzAwcOGJKMmJgY4+TJk67j77//viHJ+OCDD1zHHn300TNqkmRYrVZj3759rmNbt241JBn/+Mc/XMduvPFGIyQkxDhy5Ijr2N69e42AgIAz3rMhEyZMMEJDQ8/6elVVlREbG2v06tXLqKiocB1fvHixIcl45JFHDMMwjFOnThmSjGeeeeas77Vw4UJDkrFhw4Zz1gWgcXRLATgnm82mu+6664zjwcHBrq9LSkp0/PhxXXXVVSovL9fXX399zve97bbbFB0d7Xp+1VVXSZL2799/zmuHDx+uzp07u56np6crIiLCda3D4dDHH3+ssWPHKjEx0XVely5dNGrUqHO+//nYuHGjCgoKdN9999Ub8Dx69GilpaXpf//7n6Ta75PVatXKlSt16tSpBt+rroVn8eLFqq6udkt9QGtFuAFwTklJSbJarWcc37lzp2666SZFRkYqIiJC7dq1cw1GLioqOuf7tm/fvt7zuqBztgDQ2LV119ddW1BQoIqKCnXp0uWM8xo61hTZ2dmSpG7dup3xWlpamut1m82mp556SkuWLFFcXJyuvvpqPf3008rLy3OdP2TIEN1yyy16/PHH1bZtW40ZM0avv/667Ha7W2oFWhPCDYBz+m4LTZ3CwkINGTJEW7du1fTp0/XBBx9o+fLleuqppyRJTqfznO/r7+/f4HHjPFaouJhrzTB16lTt2bNHmZmZCgoK0sMPP6zu3btr8+bNkmoHSS9YsEBr167V/fffryNHjujuu+9W//79mYoOXCDCDYAmWblypU6cOKE5c+ZoypQpuuGGGzR8+PB63Uxmio2NVVBQkPbt23fGaw0da4rU1FRJUlZW1hmvZWVluV6v07lzZ/3mN7/RsmXLtGPHDlVVVenZZ5+td84VV1yhJ598Uhs3btQ777yjnTt3at68eW6pF2gtCDcAmqSu5eS7LSVVVVV66aWXzCqpHn9/fw0fPlyLFi3S0aNHXcf37dunJUuWuOUzBgwYoNjYWL388sv1uo+WLFmi3bt3a/To0ZJq1wWqrKysd23nzp0VHh7uuu7UqVNntDpdeumlkkTXFHCBmAoOoEkGDRqk6OhoTZgwQb/61a9ksVj01ltvNatuoccee0zLli3T4MGDNWnSJDkcDr3wwgvq1auXtmzZcl7vUV1drT//+c9nHG/Tpo3uu+8+PfXUU7rrrrs0ZMgQjRs3zjUVvEOHDvr1r38tSdqzZ4+GDRumH//4x+rRo4cCAgK0cOFC5efn6/bbb5ckvfHGG3rppZd00003qXPnziopKdErr7yiiIgIXX/99W77ngCtAeEGQJPExMRo8eLF+s1vfqM//elPio6O1p133qlhw4Zp5MiRZpcnSerfv7+WLFmi3/72t3r44YeVkpKi6dOna/fu3ec1m0uqbY16+OGHzzjeuXNn3XfffZo4caJCQkI0Y8YMPfjggwoNDdVNN92kp556yjUDKiUlRePGjdOKFSv01ltvKSAgQGlpaXr33Xd1yy23SKodULx+/XrNmzdP+fn5ioyM1MCBA/XOO++oY8eObvueAK0Be0sBaHXGjh2rnTt3au/evWaXAsADGHMDwKdVVFTUe7537159+OGHGjp0qDkFAfA4Wm4A+LSEhARNnDhRnTp1UnZ2tmbOnCm73a7Nmzera9euZpcHwAMYcwPAp1133XX617/+pby8PNlsNmVkZOgvf/kLwQbwYbTcAAAAn8KYGwAA4FMINwAAwKe0ujE3TqdTR48eVXh4uCwWi9nlAACA82AYhkpKSpSYmCg/v8bbZlpduDl69KhSUlLMLgMAADRBTk6OkpOTGz2n1YWb8PBwSbXfnIiICJOrAQAA56O4uFgpKSmuv+ONaXXhpq4rKiIignADAEALcz5DShhQDAAAfArhBgAA+BTCDQAA8CmEGwAA4FMINwAAwKcQbgAAgE8h3AAAAJ9CuAEAAD6FcAMAAHwK4QYAAPgUwg0AAPAphBsAAOBTWt3GmZ5SVePUiTK7HE5DydEhZpcDAECrRcuNm2w+dEoZmZ9o/GvrzS4FAIBWjXDjJiHW2kaw8iqHyZUAANC6EW7cJNjqL0kqr6oxuRIAAFo3wo2bhJwONxXVtNwAAGAmwo2b1IWbaoehaofT5GoAAGi9CDduUtctJdF6AwCAmQg3bmL195OfpfbrCgYVAwBgGsKNm1gsFmZMAQDQDBBu3IgZUwAAmI9w40auGVO03AAAYBrCjRsFB9a13BBuAAAwC+HGjVjrBgAA8xFu3CiYbikAAExHuHGj4EBmSwEAYDbCjRuFMFsKAADTEW7ciNlSAACYj3DjRq51bhhQDACAaQg3bkTLDQAA5iPcuFHdOjeEGwAAzNNsws2MGTNksVg0derUs54zZ84cWSyWeo+goCDvFXkOwXV7S9EtBQCAaQLMLkCSNmzYoFmzZik9Pf2c50ZERCgrK8v13GKxeLK0C/JttxSzpQAAMIvpLTelpaW644479Morryg6Ovqc51ssFsXHx7secXFxXqjy/Hw7FZyWGwAAzGJ6uJk8ebJGjx6t4cOHn9f5paWlSk1NVUpKisaMGaOdO3c2er7dbldxcXG9h6ewtxQAAOYzNdzMmzdPX331lTIzM8/r/G7duumf//yn3n//fb399ttyOp0aNGiQDh8+fNZrMjMzFRkZ6XqkpKS4q/wzhJwec1PJmBsAAExjWrjJycnRlClT9M4775z3oOCMjAyNHz9el156qYYMGaL33ntP7dq106xZs856zbRp01RUVOR65OTkuOsWzhBsrf120nIDAIB5TBtQvGnTJhUUFKhfv36uYw6HQ6tXr9YLL7wgu90uf3//Rt8jMDBQffv21b59+856js1mk81mc1vdjWFvKQAAzGdauBk2bJi2b99e79hdd92ltLQ0Pfjgg+cMNlJtGNq+fbuuv/56T5V5QZgtBQCA+UwLN+Hh4erVq1e9Y6GhoYqJiXEdHz9+vJKSklxjcqZPn64rrrhCXbp0UWFhoZ555hllZ2frnnvu8Xr9DQn5zvYLhmE0q2nqAAC0Fs1inZuzOXTokPz8vh0WdOrUKd17773Ky8tTdHS0+vfvrzVr1qhHjx4mVvmtur2lDEOy1zgVFHju1icAAOBeFsMwDLOL8Kbi4mJFRkaqqKhIERERbn3vGodTXf64RJK0+eERig61uvX9AQBorS7k77fp69z4kgB/P1n9T8+YYjo4AACmINy4WTCDigEAMBXhxs3YggEAAHMRbtwsmHADAICpCDdu9u1aN4QbAADMQLhxs5DTqxRXMKAYAABTEG7cjG4pAADMRbhxs+BAZksBAGAmwo2bMVsKAABzEW7cjG4pAADMRbhxM9dsKQYUAwBgCsKNmwVbT8+WouUGAABTEG7cjDE3AACYi3DjZq7ZUtXMlgIAwAyEGzdjQDEAAOYi3LgZ3VIAAJiLcONm7C0FAIC5CDduFnx6b6lyVigGAMAUhBs3q2u5qax2mlwJAACtE+HGzb4dUEzLDQAAZiDcuFndVHAGFAMAYA7CjZvVdUvZa5xyOA2TqwEAoPUh3LhZyOntFyT2lwIAwAyEGzcLCvSTxVL7NeNuAADwPsKNm1ksFte4m8oqZkwBAOBthBsPcA0qZn8pAAC8jnDjAewvBQCAeQg3HsAWDAAAmIdw4wHB1rotGAg3AAB4G+HGA0ICWaUYAACzEG484Nv9pWi5AQDA2wg3HsCAYgAAzEO48QD2lwIAwDyEGw9gthQAAOYh3HgAs6UAADAP4cYDXC03rFAMAIDXEW48gG4pAADMQ7jxAGZLAQBgnmYTbmbMmCGLxaKpU6c2et78+fOVlpamoKAg9e7dWx9++KF3CrwAdbOlKljnBgAAr2sW4WbDhg2aNWuW0tPTGz1vzZo1GjdunH76059q8+bNGjt2rMaOHasdO3Z4qdLzE0LLDQAApjE93JSWluqOO+7QK6+8oujo6EbPfe6553Tdddfpd7/7nbp3764nnnhC/fr10wsvvOClas8Ps6UAADCP6eFm8uTJGj16tIYPH37Oc9euXXvGeSNHjtTatWvPeo3dbldxcXG9h6d9O6CY2VIAAHhbgJkfPm/ePH311VfasGHDeZ2fl5enuLi4esfi4uKUl5d31msyMzP1+OOPX1SdF4oxNwAAmMe0lpucnBxNmTJF77zzjoKCgjz2OdOmTVNRUZHrkZOT47HPqsOYGwAAzGNay82mTZtUUFCgfv36uY45HA6tXr1aL7zwgux2u/z9/etdEx8fr/z8/HrH8vPzFR8ff9bPsdlsstls7i3+HIJZ5wYAANOY1nIzbNgwbd++XVu2bHE9BgwYoDvuuENbtmw5I9hIUkZGhlasWFHv2PLly5WRkeGtss9LSGBtZqxxGqqqcZpcDQAArYtpLTfh4eHq1atXvWOhoaGKiYlxHR8/frySkpKUmZkpSZoyZYqGDBmiZ599VqNHj9a8efO0ceNGzZ492+v1N6au5Uaqbb2xBpg+bhsAgFajWf/VPXTokHJzc13PBw0apLlz52r27Nnq06ePFixYoEWLFp0RksxmDfBTgJ9FklTO/lIAAHiVxTAMw+wivKm4uFiRkZEqKipSRESExz6n92NLVVJZoxW/GaLO7cI89jkAALQGF/L3u1m33LRkbJ4JAIA5CDcewlo3AACYg3DjIWzBAACAOQg3HsIWDAAAmINw4yGsUgwAgDkINx5SN+aGcAMAgHcRbjykruWmkgHFAAB4FeHGQxhQDACAOQg3HkK3FAAA5iDceAizpQAAMAfhxkOCmS0FAIApCDce4poKzoBiAAC8inDjIa7ZUrTcAADgVYQbD2G2FAAA5iDceIhrthTdUgAAeBXhxkOYLQUAgDkINx7CbCkAAMxBuPGQb1tuCDcAAHgT4cZDQgJrBxRXMOYGAACvItx4SF23VEW1Q4ZhmFwNAACtB+HGQ+rCjWFIldVOk6sBAKD1INx4SN1UcEkqZ8YUAABeQ7jxEH8/i2wBtd9eZkwBAOA9hBsPCvnOuBsAAOAdhBsPCjm9BQPTwQEA8B7CjQexkB8AAN5HuPGgukHFFdUMKAYAwFsINx5Eyw0AAN5HuPGgEMINAABeR7jxIPaXAgDA+wg3HhR8en8pWm4AAPAewo0Hsc4NAADeR7jxINfmmWy/AACA1xBuPKhuKjjdUgAAeA/hxoMYUAwAgPcRbjyIqeAAAHgf4caDgk/vLVXOgGIAALyGcONBdS03lbTcAADgNaaGm5kzZyo9PV0RERGKiIhQRkaGlixZctbz58yZI4vFUu8RFBTkxYovjGv7BfaWAgDAawLM/PDk5GTNmDFDXbt2lWEYeuONNzRmzBht3rxZPXv2bPCaiIgIZWVluZ5bLBZvlXvBmC0FAID3mRpubrzxxnrPn3zySc2cOVPr1q07a7ixWCyKj4/3RnkXjdlSAAB4X7MZc+NwODRv3jyVlZUpIyPjrOeVlpYqNTVVKSkpGjNmjHbu3OnFKi8Ms6UAAPA+U1tuJGn79u3KyMhQZWWlwsLCtHDhQvXo0aPBc7t166Z//vOfSk9PV1FRkf76179q0KBB2rlzp5KTkxu8xm63y263u54XFxd75D4aUjdbipYbAAC8x/SWm27dumnLli368ssvNWnSJE2YMEG7du1q8NyMjAyNHz9el156qYYMGaL33ntP7dq106xZs876/pmZmYqMjHQ9UlJSPHUrZwg5PeamyuFUjcPptc8FAKA1Mz3cWK1WdenSRf3791dmZqb69Omj55577ryuDQwMVN++fbVv376znjNt2jQVFRW5Hjk5Oe4q/ZzqZktJbJ4JAIC3mB5uvs/pdNbrRmqMw+HQ9u3blZCQcNZzbDaba6p53cNbbAF+qpvMRdcUAADeYeqYm2nTpmnUqFFq3769SkpKNHfuXK1cuVJLly6VJI0fP15JSUnKzMyUJE2fPl1XXHGFunTposLCQj3zzDPKzs7WPffcY+ZtnJXFYlFIoL/KqhwMKgYAwEtMDTcFBQUaP368cnNzFRkZqfT0dC1dulQjRoyQJB06dEh+ft82Lp06dUr33nuv8vLyFB0drf79+2vNmjVnHYDcHARbAwg3AAB4kcUwDMPsIrypuLhYkZGRKioq8koX1dVPf6pDJ8v1n0kZ6p/axuOfBwCAL7qQv9/NbsyNr/l2IT9mSwEA4A2EGw9z7S9Vxf5SAAB4A+HGw+r2l2IqOAAA3kG48TC2YAAAwLsINx5WtwUD4QYAAO8g3HhY3RYMFYy5AQDAKwg3HlY3oJgxNwAAeAfhxsMYcwMAgHcRbjzMNVuKcAMAgFcQbjwsmJYbAAC8inDjYSHMlgIAwKsINx7m2n6hmtlSAAB4A+HGw+iWAgDAuwg3HvbtxpmEGwAAvIFw42EhrHMDAIBXEW48LCiQbikAALyJcONhdbOl6JYCAMA7CDce9u0KxTUyDMPkagAA8H2EGw+rmy3lNCR7jdPkagAA8H2EGw+r2xVckioZVAwAgMcRbjwswN9PVv/ab3MZ424AAPA4wo0XxIRZJUkFxZUmVwIAgO8j3HhBUlSwJOloIeEGAABPI9x4QeLpcHOksNzkSgAA8H2EGy9IiqblBgAAbyHceEFdy83hUxUmVwIAgO8j3HhBsmvMDeEGAABPI9x4wbdjbgg3AAB4GuHGCxKjgiRJRRXVKrXXmFwNAAC+rUnhJicnR4cPH3Y9X79+vaZOnarZs2e7rTBfEh4UqIig2g006ZoCAMCzmhRufvKTn+jTTz+VJOXl5WnEiBFav369/vjHP2r69OluLdBXJEWHSKJrCgAAT2tSuNmxY4cGDhwoSXr33XfVq1cvrVmzRu+8847mzJnjzvp8RtLprqkjzJgCAMCjmhRuqqurZbPZJEkff/yxfvjDH0qS0tLSlJub677qfEgSM6YAAPCKJoWbnj176uWXX9Znn32m5cuX67rrrpMkHT16VDExMW4t0FcwYwoAAO9oUrh56qmnNGvWLA0dOlTjxo1Tnz59JEn//e9/Xd1VqO/bVYoJNwAAeFJAUy4aOnSojh8/ruLiYkVHR7uO/+xnP1NISIjbivMlrpYbxtwAAOBRTWq5qaiokN1udwWb7Oxs/f3vf1dWVpZiY2PdWqCvqFulOK+4UjUOp8nVAADgu5oUbsaMGaM333xTklRYWKjLL79czz77rMaOHauZM2e6tUBf0TbMJqu/n5xGbcABAACe0aRw89VXX+mqq66SJC1YsEBxcXHKzs7Wm2++qeeff96tBfoKPz+LEk5PB2d3cAAAPKdJ4aa8vFzh4eGSpGXLlunmm2+Wn5+frrjiCmVnZ5/3+8ycOVPp6emKiIhQRESEMjIytGTJkkavmT9/vtLS0hQUFKTevXvrww8/bMotmCIxsm7GVLnJlQAA4LuaFG66dOmiRYsWKScnR0uXLtW1114rSSooKFBERMR5v09ycrJmzJihTZs2aePGjbrmmms0ZswY7dy5s8Hz16xZo3HjxumnP/2pNm/erLFjx2rs2LHasWNHU27D6+pmTDGoGAAAz2lSuHnkkUf029/+Vh06dNDAgQOVkZEhqbYVp2/fvuf9PjfeeKOuv/56de3aVZdccomefPJJhYWFad26dQ2e/9xzz+m6667T7373O3Xv3l1PPPGE+vXrpxdeeKEpt+F13651Q7cUAACe0qSp4D/60Y905ZVXKjc317XGjSQNGzZMN910U5MKcTgcmj9/vsrKylxh6fvWrl2rBx54oN6xkSNHatGiRWd9X7vdLrvd7npeXFzcpPrcIZmF/AAA8LgmhRtJio+PV3x8vGt38OTk5CYt4Ld9+3ZlZGSosrJSYWFhWrhwoXr06NHguXl5eYqLi6t3LC4uTnl5eWd9/8zMTD3++OMXXJcnJLIFAwAAHtekbimn06np06crMjJSqampSk1NVVRUlJ544gk5nRe2hku3bt20ZcsWffnll5o0aZImTJigXbt2NaWsBk2bNk1FRUWuR05Ojtve+0J9d8yNYRim1QEAgC9rUsvNH//4R7322muaMWOGBg8eLEn6/PPP9dhjj6myslJPPvnkeb+X1WpVly5dJEn9+/fXhg0b9Nxzz2nWrFlnnBsfH6/8/Px6x/Lz8xUfH3/W97fZbK5NPs2WEFk7Fbyi2qHC8mpFh1pNrggAAN/TpJabN954Q6+++qomTZqk9PR0paen67777tMrr7yiOXPmXFRBTqez3hiZ78rIyNCKFSvqHVu+fPlZx+g0N0GB/mobVhu0GHcDAIBnNKnl5uTJk0pLSzvjeFpamk6ePHne7zNt2jSNGjVK7du3V0lJiebOnauVK1dq6dKlkqTx48crKSlJmZmZkqQpU6ZoyJAhevbZZzV69GjNmzdPGzdu1OzZs5tyG6ZIigrS8VK7jhRWqFdSpNnlAADgc5rUctOnT58Gp1+/8MILSk9PP+/3KSgo0Pjx49WtWzcNGzZMGzZs0NKlSzVixAhJ0qFDh5Sbm+s6f9CgQZo7d65mz56tPn36aMGCBVq0aJF69erVlNswBWvdAADgWU1quXn66ac1evRoffzxx64uobVr1yonJ+eCVgx+7bXXGn195cqVZxy79dZbdeutt15Qvc1J3SrFzJgCAMAzmtRyM2TIEO3Zs0c33XSTCgsLVVhYqJtvvlk7d+7UW2+95e4afYqr5YZwAwCARzR5nZvExMQzZkVt3bpVr732WosaA+NtrHUDAIBnNanlBk2XxCrFAAB4FOHGy+rCzfHSKlVWO0yuBgAA30O48bKokECFWP0l0TUFAIAnXNCYm5tvvrnR1wsLCy+mllbBYrEoMSpY+wpKdbSwUp3ahZldEgAAPuWCwk1kZOOLzkVGRmr8+PEXVVBrkHQ63BwpLDe7FAAAfM4FhZvXX3/dU3W0KomuQcWVJlcCAIDvYcyNCZJZpRgAAI8h3JggMap2d3AGFAMA4H6EGxMkRYVIYq0bAAA8gXBjgrqWm9yiCjmdhsnVAADgWwg3JoiPCJK/n0XVDkPHSu1mlwMAgE8h3JggwN9P8RG1rTd0TQEA4F6EG5PUdU0xYwoAAPci3JiEDTQBAPAMwo1J6hbyYzo4AADuRbgxSRIL+QEA4BGEG5Mk0i0FAIBHEG5Mkky4AQDAIwg3JqlruSmprFFxZbXJ1QAA4DsINyYJtQUoKiRQEoOKAQBwJ8KNiRIjmTEFAIC7EW5MlNKmNtwcPF5uciUAAPgOwo2JusWFS5J25xabXAkAAL6DcGOi7gkRkqTdeYQbAADchXBjoh6JteFmT36pahxOk6sBAMA3EG5MlBIdolCrv6pqnNp/vMzscgAA8AmEGxP5+VmUVtc1xbgbAADcgnBjsu4JtYOKdxFuAABwC8KNyeoGFe86SrgBAMAdCDcmc82Yyi0xuRIAAHwD4cZkafHhslik46V2HSuxm10OAAAtHuHGZCHWAHWICZXEoGIAANyBcNMM9GDGFAAAbkO4aQbqZkwRbgAAuHiEm2aAQcUAALgP4aYZqAs33xwrlb3GYXI1AAC0bKaGm8zMTF122WUKDw9XbGysxo4dq6ysrEavmTNnjiwWS71HUFCQlyr2jITIIEUGB6rGaWhvfqnZ5QAA0KKZGm5WrVqlyZMna926dVq+fLmqq6t17bXXqqys8X2WIiIilJub63pkZ2d7qWLPsFgsjLsBAMBNAsz88I8++qje8zlz5ig2NlabNm3S1VdffdbrLBaL4uPjPV2eV3VPiNC6/SfZhgEAgIvUrMbcFBUVSZLatGnT6HmlpaVKTU1VSkqKxowZo507d571XLvdruLi4nqP5qg708EBAHCLZhNunE6npk6dqsGDB6tXr15nPa9bt2765z//qffff19vv/22nE6nBg0apMOHDzd4fmZmpiIjI12PlJQUT93CRenxnRlThmGYXA0AAC2XxWgmf0knTZqkJUuW6PPPP1dycvJ5X1ddXa3u3btr3LhxeuKJJ8543W63y27/dluD4uJipaSkqKioSBEREW6p3R3sNQ71fGSpapyG1jx0jRKjgs0uCQCAZqO4uFiRkZHn9ffb1DE3de6//34tXrxYq1evvqBgI0mBgYHq27ev9u3b1+DrNptNNpvNHWV6lC3AX53bhSkrv0S7c4sJNwAANJGp3VKGYej+++/XwoUL9cknn6hjx44X/B4Oh0Pbt29XQkKCByr0LmZMAQBw8UwNN5MnT9bbb7+tuXPnKjw8XHl5ecrLy1NFRYXrnPHjx2vatGmu59OnT9eyZcu0f/9+ffXVV7rzzjuVnZ2te+65x4xbcCtWKgYA4OKZ2i01c+ZMSdLQoUPrHX/99dc1ceJESdKhQ4fk5/dtBjt16pTuvfde5eXlKTo6Wv3799eaNWvUo0cPb5XtMcyYAgDg4jWbAcXeciEDkrztWIldlz35sSwWaefjIxVibRZDogAAMN2F/P1uNlPBIbULt6ltmE2GIX2dR9cUAABNQbhpZnok0jUFAMDFINw0M8yYAgDg4hBumpkezJgCAOCiEG6amboZU1/nFsvpbFVjvQEAcAvCTTPTqW2orAF+KqtyKOdUudnlAADQ4hBumpkAfz9dEhcmiXE3AAA0BeGmGeoeX9s1tYtxNwAAXDDCTTPUKylSkrT+wAmTKwEAoOUh3DRD16TFSpLWHzip46V2k6sBAKBlIdw0QyltQpSeHCmnIS3dmWd2OQAAtCiEm2bq+t4JkqQPt+eaXAkAAC0L4aaZur5XbbhZt/+kTtA1BQDAeSPcNFPtY0LUKylCDqehZbvyzS4HAIAWg3DTjI3qRdcUAAAXinDTjNWNu1nzzQmdKqsyuRoAAFoGwk0z1rFtqLon1HZNLadrCgCA80K4aeZG946XJP2PrikAAM4L4aaZG3W6a+qLfcdVVF5tcjUAADR/hJtmrnO7MKXFh6vGaWjZLhb0AwDgXAg3LUDdrKklOwg3AACcC+GmBRidXjvu5rO9x1RUQdcUAACNIdy0AF1iw9U1NkzVDkMrdjNrCgCAxhBuWgj2mgIA4PwQblqIunCzes9xlVTSNQUAwNkQblqIS+LC1LldqKocTq3YXWB2OQAANFuEmxbCYrHQNQUAwHkg3LQgo9Nrw83KrGM6yV5TAAA0iHDTgqTFR6h3UqSqHE79Z9Nhs8sBAKBZIty0MD+5vL0k6V/rD8kwDJOrAQCg+SHctDA39klUqNVf+4+X6csDJ80uBwCAZodw08KE2QL0w0uTJElzvzxkcjUAADQ/hJsW6CcDa7umPtqRx8BiAAC+h3DTAvVOjlSvpAhVOZx67ysGFgMA8F2EmxbqJwNTJUlzGVgMAEA9hJsW6oeXJirE6q/9xxhYDADAdxFuWqgwW4DGXJooqXZaOAAAqEW4acHGnR5YvGR7nk4xsBgAAEkmh5vMzExddtllCg8PV2xsrMaOHausrKxzXjd//nylpaUpKChIvXv31ocffuiFapuf9OQo18Di/zCwGAAASSaHm1WrVmny5Mlat26dli9frurqal177bUqKys76zVr1qzRuHHj9NOf/lSbN2/W2LFjNXbsWO3YscOLlTcfda03DCwGAKCWxWhGfxGPHTum2NhYrVq1SldffXWD59x2220qKyvT4sWLXceuuOIKXXrppXr55ZfP+RnFxcWKjIxUUVGRIiIi3Fa7WUoqq3X5X1aovMqhf//sCl3eKcbskgAAcLsL+fvdrMbcFBUVSZLatGlz1nPWrl2r4cOH1zs2cuRIrV27tsHz7Xa7iouL6z18SXhQoH7Yh4HFAADUaTbhxul0aurUqRo8eLB69ep11vPy8vIUFxdX71hcXJzy8vIaPD8zM1ORkZGuR0pKilvrbg7qNtP8kBWLAQBoPuFm8uTJ2rFjh+bNm+fW9502bZqKiopcj5ycHLe+f3PQOylSvZMiVVXj1Nwvs80uBwAAUzWLcHP//fdr8eLF+vTTT5WcnNzoufHx8crPz693LD8/X/Hx8Q2eb7PZFBERUe/haywWi+6+soMk6Y212bLXOMwtCAAAE5kabgzD0P3336+FCxfqk08+UceOHc95TUZGhlasWFHv2PLly5WRkeGpMluE0b0TFRdh07ESuxZvzTW7HAAATGNquJk8ebLefvttzZ07V+Hh4crLy1NeXp4qKipc54wfP17Tpk1zPZ8yZYo++ugjPfvss/r666/12GOPaePGjbr//vvNuIVmwxrgp/EZHSRJr35+gGnhAIBWy9RwM3PmTBUVFWno0KFKSEhwPf7973+7zjl06JByc79tiRg0aJDmzp2r2bNnq0+fPlqwYIEWLVrU6CDk1uKOy9srONBfu3OLtXb/CbPLAQDAFM1qnRtv8LV1br7v4UU79Na6bA1Li9VrEy8zuxwAANyixa5zg4t31+AOkqQVXxfom2Ol5hYDAIAJCDc+plO7MA3vHitJev2LAyZXAwCA9xFufNBPr+wkSVqw6TC7hQMAWh3CjQ+6olMb9UiIUGW1U3PZkgEA0MoQbnyQxWLRPVfVrhn0xpqDqqpxmlwRAADeQ7jxUTekJyo23KaCErsWbztqdjkAAHgN4cZHWQP8NGFQB0nSq5+xqB8AoPUg3Piwnwxsr6BAP+3KLdaH2xveNR0AAF9DuPFh0aFW/WRgqiTpV/M2a/5G39sRHQCA7yPc+LiHRqXp5r5JcjgN/W7BNr346T66qAAAPo1w4+OsAX569sd99IshnSVJzyzN0iPv75TDScABAPgmwk0rYLFY9NCoND16Yw9ZLNJb67I1+Z2vVFntMLs0AADcjnDTitw1uKP+Ma6vrP5++mhnnsa/tl5F5dVmlwUAgFsRblqZG9IT9cbdAxVuC9D6gyc14v9W6YOtRxmHAwDwGYSbViijc4ze/UWGOrYNVUGJXb/812aN/+d6HTheZnZpAABcNMJNK9U9IUJLplylXw+/RNYAP32297hG/n21/v7xHsbiAABaNIvRyvojiouLFRkZqaKiIkVERJhdTrNw8HiZHn5/hz7be1yS1CEmRL8d2U1Du8UqzBZgcnUAAFzY32/CDSRJhmHof9tzNf2DXSoosUuSrP5+urxTGw1Li9U1aXFqHxNicpUAgNaKcNMIwk3jSiqr9fKqb7R4W66yT5TXe61rbJhu7JOo+4Z2VoA/PZoAAO8h3DSCcHN+DMPQ/uNl+mR3gVZ8na8NB0+5Fv6796qO+uPoHiZXCABoTQg3jSDcNE1RRbXe++qwHv9glyTpH+P66sY+iSZXBQBoLS7k7zd9CzgvkcGBumtwR9c2Dr9fsE1f5xWbXBUAAGci3OCC/G5kN13Zpa0qqh36+VubVFTBCscAgOaFcIML4u9n0fPj+iopKljZJ8o1dd5mOc+yCWdBcaX++fkB7c0v8XKVAIDWjHCDC9Ym1KpZ/6+/bAF++jTrmJ5bsbfe63vzS/T7BVt15VOfavriXfrxrLU6yOrHAAAvYUAxmmzBpsP67fytkqRXxw9QWFCAZq/er0++LnCdEx4UoJLKGnVsG6r3Jg1SdKjVrHIBAC0Ys6UaQbhxr0fe36E312bLzyLV9U5ZLNLIHvG69+pOSmkTrJteXKMjhRUa2KGN3rpnoGwB/uYWDQBocZgtBa/50+geGpAaLach2QL8dMfl7fXJb4bq5f/XX/1ToxUbHqTX77pM4UG1u5D/fsE2diAHAHgULTe4aCWV1frk6wIN7tJWbcNsDZ7z+d7jmvj6etU4Df1qWFc9MOISL1cJAGjJaLmBV4UHBWrMpUlnDTaSdGXXtnrypl6SpOdX7NV/Nh32VnkAgFaGLZ/hNbdd1l7ZJ8r10spv9NB721TlcMrq76eTZVU6UValk2V2nSyrltMw1DU2TGkJ4eoWF6HOsaGM0wEAnDe6peBVTqehX83brMXbcs/7mgA/izq1C1X3hAhd3ztBw9Ji2bgTAFqZC/n7TcsNvMrPz6K/3tpHFotF+4+Vqk2o1fWICbUqOtQqw5D25Jfo69wS7c4rVklljfbkl2pPfqne33JU8RFBun1gim6/rL3iI4PMviUAQDNDyw2aNcMwlFtUqay8Eq3df0ILNh3WybIqSbWrJQ9Li9UdV6Tqqi5t5ednMblaAICnsM5NIwg3LZu9xqGPduTpnXWHtP7gSdfxNqFWDeoco6u6ttWVXdspKSrYxCoBAO5GuGkE4cZ37Mkv0dwvD+k/Xx1WSWVNvdc6tQ3VVV3bqmdSpEKtAQqx+ivY6q9Qa4CCrf5qF25TZHCgSZUDAC4U4aYRhBvfU+1wavOhQn2+95g+23dcW3MKdZa9PF38/Sy6b2hn/fKarrIGMDgZAJo7wk0jCDe+r6iiWmu/OaEv9h1XzqlylVc5VFHlUHlVjcqrHCqz16j4dEtPz8QI/d9tl+qSuHCTqwYANKbFhJvVq1frmWee0aZNm5Sbm6uFCxdq7NixZz1/5cqV+sEPfnDG8dzcXMXHx5/XZxJuIEmLtx3VnxbtUGF5tawBfvrdtd1095Ud5c+gZABollrMCsVlZWXq06ePXnzxxQu6LisrS7m5ua5HbGyshyqEr7ohPVHLpl6tH3Rrp6oap578cLfGvbJOOSfLPfq51Q6nvjp0SkcKK9hjCwA8xNR1bkaNGqVRo0Zd8HWxsbGKiopyf0FoVWIjgvTPiZdp3oYcPbF4l9YfOKnr/r5aaQkRCrUFKMxWOwC59usAJUQFqVtcuLrGhV/wYORDJ8o1b8MhvbvxsI6X2iVJbcOs6p0Uqd7JUUpPilR6cqRiI1i3BwAuVotcxO/SSy+V3W5Xr1699Nhjj2nw4MFnPddut8tut7ueFxcXe6NEtBAWi0XjBrbXoM4x+s27W7Ux+5Q2ZZ8653VxETZdEheurrHh6tguVPERQYqPCFJcpE0xoTb5+1lUVePUsl15mrc+R5/vO+66NiIoQOVVDh0vrdKnWcf0adYx12s9EiL0i6GdNbp3wjm7yIoqqvXNsVJdmhzFGj8A8B3NZkCxxWI555ibrKwsrVy5UgMGDJDdbterr76qt956S19++aX69evX4DWPPfaYHn/88TOOM+YG3+dwGvrq0CmdKLWr1F478LjUXqPyqhqVVNYo+0S59uSXKLeostH38fezKDbcpopqhwrLqyVJFot0ddd2GjcwRcO6x8nhNLQ7t1jbjxRp2+EibT9cpL0FJa5ZXh1iQvTzIZ11c7+kevtq2Wsc+vTrY1q0+Yg++bpAVQ6nMjrF6OkfpSulTYjHvjcAYLYWM6D4u84n3DRkyJAhat++vd56660GX2+o5SYlJYVwgyYrrqzW3vxS7c0v0Z78Uh06Wa784krlF1fqWKld3/1fVGy4TbddlqIfD0g5Z/g4VValN9dm6/U1B1yhKC7Cpnuu7KSeiRH6YNtR/W9brmuml1QbpBxOQ6FWfz18Qw/ddlmKLBZacQD4nla1t9TAgQP1+eefn/V1m80mm83mxYrg6yKCAtU/NVr9U6PPeK3G4dSxUrvyi+2qdjjVNyXqvDf5jA61asrwrrr36o761/ocvbJ6v/KKK/Xkh7vrnRcfEaQxfRM19tIkhVj99dv5W7Xh4Ck99N52fbQzTzNuTr+gPbf2HyvVXz78Wt8cK9XgLjG6rmeCLu/URoEN1G2vcWjNNye0bGeeNmWfUkanGD04Kk0h1hb/qwSAD2nxLTcjRoxQeHi43nvvvfM6n6ngaCmqapxatPmIZn+2X8dL7bq2R5zG9k3S5R1j6o3HcTgNvf7FAT29NEtVNU5FBAXo8TE9NfbSpEZbccqravTip/s0e/V+VTvq/xqIDA7U8O5xGtkzTn3bR2vd/hNaujNPK7OOqdRefzXojm1D9ffbLlWflCi33j8AfFeL6ZYqLS3Vvn37JEl9+/bV3/72N/3gBz9QmzZt1L59e02bNk1HjhzRm2++KUn6+9//ro4dO6pnz56qrKzUq6++qn/84x9atmyZhg0bdl6fSbiBr9pXUKIH3t2qbYeLJEldYsM0LC1W16TFqn9qtKsFyTAMLd2ZrycW79KRwgpJ0tBu7fTjASn6bO8xLduZrxOnNydtSFyETdf2iFevpAj9/eO9yi2qVICfRVOHd9WkoV28slbQiVK7HE6D2WVAK9Jiws3ZFuWbMGGC5syZo4kTJ+rgwYNauXKlJOnpp5/W7NmzdeTIEYWEhCg9PV2PPPJIg+9xNoQb+LIah1MzV36jf3yyT1UOp+t4RFCAhnSL1VVd2+p/23K1ak/tDK2kqGA9emMPjegR52rlcTgNbTx4Uh/tzNPSHXk6WlSpTm1DdW3PeI3sGac+35mdVVRerT8s2q7/bcuVJA1Ijdb/3XZpg+OLDMOQ01CTwk9heZXW7T+htd+c0JpvTmhvQamk2jFN6cmRSk+OUu/kSKUnRSomjG5owBe1mHBjBsINWoOi8mqt3ntMn3xdoE+zClwDlOtY/f308yGddN/QLgq2+p/lXWoDSVFFtaJCrI2es3DzET3y/k6V2msUZgvQTX2TVFJZrRNlVTpRWqUTZXadLKuSYdR2Y10SF66ucWG6JC5cl8SFKzUmRCWVNSooqVRBsV0FJXYdK7Ert6hCGw+e0u68Yn3/N5WfRQ3uIdapbah+f12arut1fquWA2gZCDeNINygtXE4DW3JOaUVuwv0xb7jSooO1u9Gpqlj21C3fk7OyXI98O4WbTh47nWCmqJrbJgyOsdoUOcYXd4xRkGB/tp5tHYq/bbDhdp2pEj7j5W5zh/ZM07Tx/RSXCNdV4ZhaG9BqSKDAxs9r6kMw1BFtUPFFTWKCglUUODZgySAxhFuGkG4ATzH4TT07sYcZZ8oV0yoVW1CrYoJsyom1KaYMKsMSXvzS7Q3v1RZ+SW1XxeUqrzKIUmKDglUbHiQYiNsahde++iREKGMzjGKDT93+CiqqNasVd9o9ur9qnEaCrcF6MFRafrJwPb1FjrMLarQe18d0X82Hdb+47WBqE9KlK7tEadre8SpS2zYBU2pzzlZro9352vNNyd0vNSuoopqFVdUq6ii2jVYO8DPorSEcF2aEqU+yVHq2z5KndqGsQAjcJ4IN40g3ADNi9Np6GR5lSKCAmUNcM92d7tzi/XQf7Zp6+nB1QNSo/XYD3vqm2OlWrDpsD7fd9zVzWUN8FNVjbPe9R1iQjSiR5yu6BSjtmE2tTkd1EKs/rJYLHI6DW05XKgVu/P18a4CZeWXNFrP2brQwm0B6pMSpf6p0RrQIVp920crzMa0eqAhhJtGEG6A1sHhNPTm2oN6ZmmWq2XouwZ2bKMf9U/W9b0TVG6v0ce7C7R8V56+2Hei3mDs77IF+KlNqFVVNc56M8r8/SwakBqtYd1j1b5NqCKDA2sfIbX/DbX662hRpbYcKtSWnFPamlOkbUcKVVld/3P8LFJafIQu6xCtnomRqnY6VVpZc3q17NpVs6scTl2TFqsb0hPO2bq082iRHv9gl77OLVaflChd0SlGl3dso/TkKLcFyZbO6TR0rNSuw6fKdfhUhU6UVinE6u/aU67u66BAf50sq1JecaXyiiqUV2RXXnGFCort6tg2VLcPTFG/9tEsoimppLJaNQ5D0aFnH6vXFISbRhBugNblSGGFHl60Q598XaCkqGDd0j9Zt/RLUmpMw2OOSu01Wr3nmJbvytee/BKdLKvSibKqM1p3wm0BGtKtnYZ3j9PQbu0aHXTdkBqHU1n5JfrqUKE2HTypjdmndPhUxXlf37d9lP40ukeDi0mW2mv0t2V7NGfNgQZbjGwBfurXPlqXd2qjKzrF6NKUqCaNB8otqtCH2/P04fZcHThepriIICVFBSspKkiJUcFKig5WQmSwYsNruyW9tdijYRjaklOo5bvydaq8Sk6n5DAMOQ1DTqchh1HbhXn4ZLkOF1ac8bNtqm5x4Ro3MEU39U1WZMiFba7bEKfTUF5xpQ6dLFendqHn1TVrpspqh95am62XVu7Tdb3ilXlzulvfn3DTCMIN0PoYhqESe43CrAFNGuNiGIbKqxw6WValk2VVqnEa6p0U6fbWj7yiSm3MPqmNB0/pm2OlCg70V1hQbQtCXUtCcUW13lqX7WqNGp2eoIeuS1NKmxAZhqGPduTp8Q92Ka+40vX6XYM6aOfRYn154IS+3H/yjHWMrAF+6lvXstOpjfq1jz5r2MkvrtSH23P1v2252ngem8x+V3Cgv2LCrGobZlNMqFUhtgBZ/f1kC/Sr/W+An6wBfrJIstc4Za9xqsrhVNXprwP9LOoWH66eiZHqkRihNt9pGTAMQ9uPFOl/23K1eFuuaw2n8+FnkRIig5UcHay24TZVVjlUaq9RWVWNyuy1X1dWOdQmzKq4iCAlRAYpPrJ2s9w2oVZ9tve4Fm876mqJswX46Yb0RI1Oj1dCZLDahdvUJsR6xr89wzBUXFmjvKJK5RVXKrewQgdPlOvg8TIdPFH7qHvP4EB/PXJjD93eDLdYqXY4NX/jYT2/Yq/r390lcWH64JdX1tsb72IRbhpBuAHQ0hUUV+rZZXv07qYcGUbt1P4Jg1K1t6BUK0/vMp8aE6LpY3ppyCXt6l1rGIa+OVaqLw+c1Lr9J/Xl/hMqKLHXOyfQ36LwoED5WSzy95P8LRb5+VlksUiHT1XUm5Y/IDVao9MTNCC1jY6X2nWksEJHCit01PWo1PFSu+xuah35roTIIPVMjFB8ZJBW7zmuQyfLXa+FWP01rHucLomtHbTtZ7HIz1LbhehnsSjMFqDkNsFKiQ5RfGRQg9uNXIiiimq9v+WI5n55SF/nnTkGy9/PophQq9qF2xRqC9DxErtyiypVUX1ml+l3BfhZFBVi1fHS2p/RiB5xeuqW9HrBzixOp6EPth3V/y3fo4Mnar/3iZFBmjr8Et3cL+m8t545X4SbRhBuAPiKXUeL9eSHu/TFvhOuY4H+Fk0a0ln3/aDLeXU1GYahA8fLToedE1q3/4Tyi+2NXtM/NVqjeydoVO/alonz+YyyKodOlNp1vLRKJ0rtOlFWpfIqh6pqaltmqhzffm1IrlYcq79/7X8D/FRur9HuvGLtPFqs7BPlZ3xOcKC/hnWvHY80tFusKVPvDcPQ5pxCzVt/SNsOF+lYiV0ny6vOWKfpu6JCAhUfUdsa1L5NiDq2DVWHtqHqGBOqpOhg+Vsseu3zA3pmaZaqHE61C7fpr7f2OSO41sktqtCe/FJZVBuOAvz95O9nUaC/RQF+fq7Ws4tZTXzVnmPK/HC3K8jFhFo1+Qdd9JPL23vs+064aQThBoAvMQxDn2YV6P+W71VMmFV/Gt1DXWLDLur9jhRWqLzKoRpH7TgVh9OoHbPiNJR8uqXDbCWV1dqdW6JdR4t06GSF+qdG6wdp7ZrlJq7VDqdOllXp2OnFKUvsNWoXZlNCZJDiIoIaXUjzu3YeLdKUeVu07/QK3XcN7qDfXttNB46XaePBk9p0qFBfZZ86ry45fz+LYsNtrm62uIgg9U6K1HW94hXayIy9fQUl+vP/drtaCMNtAfr5kE66a3DHRq9zB8JNIwg3AICWqrLaocwPd+uNtdmSJItFDa7e3bldmAL8/eRwOlXjMFTjNFTjcKrKYehkmb3BgeaSFGr11w3pibp1QLL6p347++tkWZX+/vEevfPlITmchgL9LRqf0UG/vKbLBQ+mbyrCTSMINwCAlu7Trwv0uwVbdby0SuFBAerXPrp2vaTUaPVJiWq0FcXhNHS8tHbMT15R7dT2I4UVWrYrv153X6e2obp1QIoC/Cx6/pO9KqmskVQ77ucP13d3+yrn50K4aQThBgDgCyqrHcotqlRqmxC3rHRtGIbWHzip+ZsO63/bcs8Y7Nw9IUIP39Bdgzq3vejPagrCTSMINwAANK7UXqMPt+Vq/qYcFVfU6O4rO+hH/VMuahDyxSLcNIJwAwBAy3Mhf79ZfxsAAPgUwg0AAPAphBsAAOBTCDcAAMCnEG4AAIBPIdwAAACfQrgBAAA+hXADAAB8CuEGAAD4FMINAADwKYQbAADgUwg3AADApxBuAACATyHcAAAAnxJgdgHeZhiGpNqt0wEAQMtQ93e77u94Y1pduCkpKZEkpaSkmFwJAAC4UCUlJYqMjGz0HItxPhHIhzidTh09elTh4eGyWCxufe/i4mKlpKQoJydHERERbn3v5qy13rfEvbfGe2+t9y1x763x3pvTfRuGoZKSEiUmJsrPr/FRNa2u5cbPz0/Jycke/YyIiAjT/xGYobXet8S9t8Z7b633LXHvrfHem8t9n6vFpg4DigEAgE8h3AAAAJ9CuHEjm82mRx99VDabzexSvKq13rfEvbfGe2+t9y1x763x3lvqfbe6AcUAAMC30XIDAAB8CuEGAAD4FMINAADwKYQbAADgUwg3bvLiiy+qQ4cOCgoK0uWXX67169ebXZLbrV69WjfeeKMSExNlsVi0aNGieq8bhqFHHnlECQkJCg4O1vDhw7V3715zinWjzMxMXXbZZQoPD1dsbKzGjh2rrKyseudUVlZq8uTJiomJUVhYmG655Rbl5+ebVLH7zJw5U+np6a4FvDIyMrRkyRLX67563983Y8YMWSwWTZ061XXMV+/9sccek8ViqfdIS0tzve6r913nyJEjuvPOOxUTE6Pg4GD17t1bGzdudL3uq7/nOnTocMbP3WKxaPLkyZJa3s+dcOMG//73v/XAAw/o0Ucf1VdffaU+ffpo5MiRKigoMLs0tyorK1OfPn304osvNvj6008/reeff14vv/yyvvzyS4WGhmrkyJGqrKz0cqXutWrVKk2ePFnr1q3T8uXLVV1drWuvvVZlZWWuc37961/rgw8+0Pz587Vq1SodPXpUN998s4lVu0dycrJmzJihTZs2aePGjbrmmms0ZswY7dy5U5Lv3vd3bdiwQbNmzVJ6enq947587z179lRubq7r8fnnn7te8+X7PnXqlAYPHqzAwEAtWbJEu3bt0rPPPqvo6GjXOb76e27Dhg31fubLly+XJN16662SWuDP3cBFGzhwoDF58mTXc4fDYSQmJhqZmZkmVuVZkoyFCxe6njudTiM+Pt545plnXMcKCwsNm81m/Otf/zKhQs8pKCgwJBmrVq0yDKP2PgMDA4358+e7ztm9e7chyVi7dq1ZZXpMdHS08eqrr7aK+y4pKTG6du1qLF++3BgyZIgxZcoUwzB8+2f+6KOPGn369GnwNV++b8MwjAcffNC48sorz/p6a/o9N2XKFKNz586G0+lskT93Wm4uUlVVlTZt2qThw4e7jvn5+Wn48OFau3atiZV514EDB5SXl1fv+xAZGanLL7/c574PRUVFkqQ2bdpIkjZt2qTq6up6956Wlqb27dv71L07HA7NmzdPZWVlysjIaBX3PXnyZI0ePbrePUq+/zPfu3evEhMT1alTJ91xxx06dOiQJN+/7//+978aMGCAbr31VsXGxqpv37565ZVXXK+3lt9zVVVVevvtt3X33XfLYrG0yJ874eYiHT9+XA6HQ3FxcfWOx8XFKS8vz6SqvK/uXn39++B0OjV16lQNHjxYvXr1klR771arVVFRUfXO9ZV73759u8LCwmSz2fSLX/xCCxcuVI8ePXz+vufNm6evvvpKmZmZZ7zmy/d++eWXa86cOfroo480c+ZMHThwQFdddZVKSkp8+r4laf/+/Zo5c6a6du2qpUuXatKkSfrVr36lN954Q1Lr+T23aNEiFRYWauLEiZJa5r/3VrcrOHAxJk+erB07dtQbg+DrunXrpi1btqioqEgLFizQhAkTtGrVKrPL8qicnBxNmTJFy5cvV1BQkNnleNWoUaNcX6enp+vyyy9Xamqq3n33XQUHB5tYmec5nU4NGDBAf/nLXyRJffv21Y4dO/Tyyy9rwoQJJlfnPa+99ppGjRqlxMREs0tpMlpuLlLbtm3l7+9/xqjx/Px8xcfHm1SV99Xdqy9/H+6//34tXrxYn376qZKTk13H4+PjVVVVpcLCwnrn+8q9W61WdenSRf3791dmZqb69Omj5557zqfve9OmTSooKFC/fv0UEBCggIAArVq1Ss8//7wCAgIUFxfns/f+fVFRUbrkkku0b98+n/6ZS1JCQoJ69OhR71j37t1d3XKt4fdcdna2Pv74Y91zzz2uYy3x5064uUhWq1X9+/fXihUrXMecTqdWrFihjIwMEyvzro4dOyo+Pr7e96G4uFhffvlli/8+GIah+++/XwsXLtQnn3yijh071nu9f//+CgwMrHfvWVlZOnToUIu/94Y4nU7Z7Xafvu9hw4Zp+/bt2rJli+sxYMAA3XHHHa6vffXev6+0tFTffPONEhISfPpnLkmDBw8+Y5mHPXv2KDU1VZJv/56r8/rrrys2NlajR492HWuRP3ezRzT7gnnz5hk2m82YM2eOsWvXLuNnP/uZERUVZeTl5ZldmluVlJQYmzdvNjZv3mxIMv72t78ZmzdvNrKzsw3DMIwZM2YYUVFRxvvvv29s27bNGDNmjNGxY0ejoqLC5MovzqRJk4zIyEhj5cqVRm5urutRXl7uOucXv/iF0b59e+OTTz4xNm7caGRkZBgZGRkmVu0eDz30kLFq1SrjwIEDxrZt24yHHnrIsFgsxrJlywzD8N37bsh3Z0sZhu/e+29+8xtj5cqVxoEDB4wvvvjCGD58uNG2bVujoKDAMAzfvW/DMIz169cbAQEBxpNPPmns3bvXeOedd4yQkBDj7bffdp3jq7/nDKN2pm/79u2NBx988IzXWtrPnXDjJv/4xz+M9u3bG1ar1Rg4cKCxbt06s0tyu08//dSQdMZjwoQJhmHUTpN8+OGHjbi4OMNmsxnDhg0zsrKyzC3aDRq6Z0nG66+/7jqnoqLCuO+++4zo6GgjJCTEuOmmm4zc3FzzinaTu+++20hNTTWsVqvRrl07Y9iwYa5gYxi+e98N+X648dV7v+2224yEhATDarUaSUlJxm233Wbs27fP9bqv3nedDz74wOjVq5dhs9mMtLQ0Y/bs2fVe99Xfc4ZhGEuXLjUkNXg/Le3nbjEMwzClyQgAAMADGHMDAAB8CuEGAAD4FMINAADwKYQbAADgUwg3AADApxBuAACATyHcAAAAn0K4AQAAPoVwA6BZOnbsmCZNmqT27dvLZrMpPj5eI0eO1BdffCFJslgsWrRokblFAmiWAswuAAAacsstt6iqqkpvvPGGOnXqpPz8fK1YsUInTpwwuzQAzRzbLwBodgoLCxUdHa2VK1dqyJAhZ7zeoUMHZWdnu56npqbq4MGDkqT3339fjz/+uHbt2qXExERNmDBBf/zjHxUQUPv/5SwWi1566SX997//1cqVK5WQkKCnn35aP/rRj7xybwA8j24pAM1OWFiYwsLCtGjRItnt9jNe37BhgyTp9ddfV25uruv5Z599pvHjx2vKlCnatWuXZs2apTlz5ujJJ5+sd/3DDz+sW265RVu3btUdd9yh22+/Xbt37/b8jQHwClpuADRL//nPf3TvvfeqoqJC/fr105AhQ3T77bcrPT1dUm0LzMKFCzV27FjXNcOHD9ewYcM0bdo017G3335bv//973X06FHXdb/4xS80c+ZM1zlXXHGF+vXrp5deesk7NwfAo2i5AdAs3XLLLTp69Kj++9//6rrrrtPKlSvVr18/zZkz56zXbN26VdOnT3e1/ISFhenee+9Vbm6uysvLXedlZGTUuy4jI4OWG8CHMKAYQLMVFBSkESNGaMSIEXr44Yd1zz336NFHH9XEiRMbPL+0tFSPP/64br755gbfC0DrQMsNgBajR48eKisrkyQFBgbK4XDUe71fv37KyspSly5dznj4+X37627dunX1rlu3bp26d+/u+RsA4BW03ABodk6cOKFbb71Vd999t9LT0xUeHq6NGzfq6aef1pgxYyTVzphasWKFBg8eLJvNpujoaD3yyCO64YYb1L59e/3oRz+Sn5+ftm7dqh07dujPf/6z6/3nz5+vAQMG6Morr9Q777yj9evX67XXXjPrdgG4GQOKATQ7drtdjz32mJYtW6ZvvvlG1dXVSklJ0a233qo//OEPCg4O1gcffKAHHnhABw8eVFJSkmsq+NKlSzV9+nRt3rxZgYGBSktL0z333KN7771XUu2A4hdffFGLFi3S6tWrlZCQoKeeeko//vGPTbxjAO5EuAHQqjQ0ywqAb2HMDQAA8CmEGwAA4FMYUAygVaEnHvB9tNwAAACfQrgBAAA+hXADAAB8CuEGAAD4FMINAADwKYQbAADgUwg3AADApxBuAACATyHcAAAAn/L/AeTiMrkMB2k2AAAAAElFTkSuQmCC",
      "text/plain": [
       "<Figure size 640x480 with 1 Axes>"
      ]
     },
     "metadata": {},
     "output_type": "display_data"
    }
   ],
   "source": [
    "import matplotlib.pyplot as plt\n",
    "plt.plot(metrics_history['train_loss'])\n",
    "plt.title('Training Loss')\n",
    "plt.xlabel('Step')\n",
    "plt.ylabel('Loss')\n",
    "plt.show()"
   ]
  },
  {
   "cell_type": "markdown",
   "metadata": {
    "id": "WB-ExEt1Zl1C"
   },
   "source": [
    "As you can see, the model goes from generating completely random words at the beginning to generating sensible tiny stories at the end of the training. So essentially we have pretrained a small LLM to write tiny stories for us."
   ]
  },
  {
   "cell_type": "markdown",
   "metadata": {
    "id": "d1_l1Pr-7eso"
   },
   "source": [
    "## Debugging the model\n",
    "\n",
    "[REVAMP 4]: Add a debugging section."
   ]
  },
  {
   "cell_type": "markdown",
   "metadata": {
    "id": "soPqiR1JNmjf"
   },
   "source": [
    "## Orbax: Save the checkpoint\n",
    "\n",
    "[REVAMP 5] Introduce Orbax.\n",
    "\n",
    "Save the model checkpoint."
   ]
  },
  {
   "cell_type": "code",
<<<<<<< HEAD
   "execution_count": 1,
=======
   "execution_count": null,
>>>>>>> e3940322
   "metadata": {
    "colab": {
     "base_uri": "https://localhost:8080/"
    },
    "id": "EkoFGCgSZ1yz",
    "outputId": "593af986-77a7-4665-eee4-5deb2d891b7f",
    "tags": [
     "nbval-skip"
    ]
   },
   "outputs": [
    {
     "name": "stderr",
     "output_type": "stream",
     "text": [
      "WARNING:absl:[process=0][thread=MainThread][operation_id=1] _SignalingThread.join() waiting for signals ([]) blocking the main thread will slow down blocking save times. This is likely due to main thread calling result() on a CommitFuture.\n"
     ]
    },
    {
     "name": "stdout",
     "output_type": "stream",
     "text": [
      "array_metadatas       d\t\t      _METADATA        _sharding\n",
      "_CHECKPOINT_METADATA  manifest.ocdbt  ocdbt.process_0\n"
     ]
    }
   ],
   "source": [
    "import orbax.checkpoint as orbax\n",
    "\n",
    "state = nnx.state(model)\n",
    "\n",
    "checkpointer = orbax.PyTreeCheckpointer()\n",
    "checkpointer.save('/content/save', args=orbax.args.PyTreeSave(state), force=True)\n",
    "\n",
    "# Make sure the files are there\n",
    "!ls /content/save/"
   ]
  },
  {
   "cell_type": "markdown",
   "metadata": {
    "id": "azzwiMeP7eso"
   },
   "source": [
    "## Tunix: Fine-tuning\n",
    "\n",
    "[Tunix](https://github.com/google/tunix) is a JAX-native LLM post-training library open sourced by Google. It supports a range of post-training techniques including supervised finetuning, preference tuning, reinforcement learning and model distillation. In this section, we are going to use Tunix to finetune the miniGPT model we just pretrained using LoRA ([Low-Rank Adaptation](https://arxiv.org/abs/2106.09685)) so that the finetuned model generates output of a different style."
   ]
  },
  {
   "cell_type": "markdown",
   "metadata": {
    "id": "-kJShd9n_iTl"
   },
   "source": [
    "First we install Tunix and its dependencies, and import necessary libraries. Note that Colab will ask you to restart the runtime, but you can just ignore it."
   ]
  },
  {
   "cell_type": "code",
   "execution_count": 2,
   "metadata": {
    "colab": {
     "base_uri": "https://localhost:8080/"
    },
    "id": "uipLvy9E7eso",
    "outputId": "93cf001f-2964-467c-9848-b106be6cacf5",
    "tags": [
     "nbval-ignore-output"
    ]
   },
   "outputs": [
    {
     "name": "stdout",
     "output_type": "stream",
     "text": [
      "Collecting google-tunix[prod]\n",
      "  Downloading google_tunix-0.1.3-py3-none-any.whl.metadata (7.8 kB)\n",
      "Downloading google_tunix-0.1.3-py3-none-any.whl (253 kB)\n",
      "\u001b[?25l   \u001b[90m━━━━━━━━━━━━━━━━━━━━━━━━━━━━━━━━━━━━━━━━\u001b[0m \u001b[32m0.0/253.7 kB\u001b[0m \u001b[31m?\u001b[0m eta \u001b[36m-:--:--\u001b[0m\r\n",
      "\u001b[2K   \u001b[90m━━━━━━━━━━━━━━━━━━━━━━━━━━━━━━━━━━━━━━━━\u001b[0m \u001b[32m253.7/253.7 kB\u001b[0m \u001b[31m12.7 MB/s\u001b[0m eta \u001b[36m0:00:00\u001b[0m\n",
      "\u001b[?25hInstalling collected packages: google-tunix\n",
      "Successfully installed google-tunix-0.1.3\n",
      "Collecting qwix\n",
      "  Downloading qwix-0.1.4-py3-none-any.whl.metadata (6.3 kB)\n",
      "Collecting tensorboardX\n",
      "  Downloading tensorboardx-2.6.4-py3-none-any.whl.metadata (6.2 kB)\n",
      "Collecting tensorflow\n",
      "  Downloading tensorflow-2.20.0-cp312-cp312-manylinux_2_17_x86_64.manylinux2014_x86_64.whl.metadata (4.5 kB)\n",
      "Requirement already satisfied: jax in /usr/local/lib/python3.12/dist-packages (from qwix) (0.8.0)\n",
      "Requirement already satisfied: jaxlib in /usr/local/lib/python3.12/dist-packages (from qwix) (0.8.0)\n",
      "Requirement already satisfied: flax>=0.12.0 in /usr/local/lib/python3.12/dist-packages (from qwix) (0.12.0)\n",
      "Requirement already satisfied: numpy in /usr/local/lib/python3.12/dist-packages (from tensorboardX) (2.0.2)\n",
      "Requirement already satisfied: packaging in /usr/local/lib/python3.12/dist-packages (from tensorboardX) (25.0)\n",
      "Requirement already satisfied: protobuf>=3.20 in /usr/local/lib/python3.12/dist-packages (from tensorboardX) (6.33.0)\n",
      "Requirement already satisfied: absl-py>=1.0.0 in /usr/local/lib/python3.12/dist-packages (from tensorflow) (2.3.1)\n",
      "Collecting astunparse>=1.6.0 (from tensorflow)\n",
      "  Downloading astunparse-1.6.3-py2.py3-none-any.whl.metadata (4.4 kB)\n",
      "Collecting flatbuffers>=24.3.25 (from tensorflow)\n",
      "  Downloading flatbuffers-25.9.23-py2.py3-none-any.whl.metadata (875 bytes)\n",
      "Requirement already satisfied: gast!=0.5.0,!=0.5.1,!=0.5.2,>=0.2.1 in /usr/local/lib/python3.12/dist-packages (from tensorflow) (0.6.0)\n",
      "Collecting google_pasta>=0.1.1 (from tensorflow)\n",
      "  Downloading google_pasta-0.2.0-py3-none-any.whl.metadata (814 bytes)\n",
      "Collecting libclang>=13.0.0 (from tensorflow)\n",
      "  Downloading libclang-18.1.1-py2.py3-none-manylinux2010_x86_64.whl.metadata (5.2 kB)\n",
      "Requirement already satisfied: opt_einsum>=2.3.2 in /usr/local/lib/python3.12/dist-packages (from tensorflow) (3.4.0)\n",
      "Requirement already satisfied: requests<3,>=2.21.0 in /usr/local/lib/python3.12/dist-packages (from tensorflow) (2.32.4)\n",
      "Requirement already satisfied: setuptools in /usr/local/lib/python3.12/dist-packages (from tensorflow) (75.2.0)\n",
      "Requirement already satisfied: six>=1.12.0 in /usr/local/lib/python3.12/dist-packages (from tensorflow) (1.17.0)\n",
      "Requirement already satisfied: termcolor>=1.1.0 in /usr/local/lib/python3.12/dist-packages (from tensorflow) (3.2.0)\n",
      "Requirement already satisfied: typing_extensions>=3.6.6 in /usr/local/lib/python3.12/dist-packages (from tensorflow) (4.15.0)\n",
      "Requirement already satisfied: wrapt>=1.11.0 in /usr/local/lib/python3.12/dist-packages (from tensorflow) (2.0.1)\n",
      "Requirement already satisfied: grpcio<2.0,>=1.24.3 in /usr/local/lib/python3.12/dist-packages (from tensorflow) (1.76.0)\n",
      "Collecting tensorboard~=2.20.0 (from tensorflow)\n",
      "  Downloading tensorboard-2.20.0-py3-none-any.whl.metadata (1.8 kB)\n",
      "Requirement already satisfied: keras>=3.10.0 in /usr/local/lib/python3.12/dist-packages (from tensorflow) (3.10.0)\n",
      "Requirement already satisfied: h5py>=3.11.0 in /usr/local/lib/python3.12/dist-packages (from tensorflow) (3.15.1)\n",
      "Requirement already satisfied: ml_dtypes<1.0.0,>=0.5.1 in /usr/local/lib/python3.12/dist-packages (from tensorflow) (0.5.3)\n",
      "Collecting wheel<1.0,>=0.23.0 (from astunparse>=1.6.0->tensorflow)\n",
      "  Downloading wheel-0.45.1-py3-none-any.whl.metadata (2.3 kB)\n",
      "Requirement already satisfied: msgpack in /usr/local/lib/python3.12/dist-packages (from flax>=0.12.0->qwix) (1.1.2)\n",
      "Requirement already satisfied: optax in /usr/local/lib/python3.12/dist-packages (from flax>=0.12.0->qwix) (0.2.6)\n",
      "Requirement already satisfied: orbax-checkpoint in /usr/local/lib/python3.12/dist-packages (from flax>=0.12.0->qwix) (0.11.26)\n",
      "Requirement already satisfied: tensorstore in /usr/local/lib/python3.12/dist-packages (from flax>=0.12.0->qwix) (0.1.78)\n",
      "Requirement already satisfied: rich>=11.1 in /usr/local/lib/python3.12/dist-packages (from flax>=0.12.0->qwix) (14.2.0)\n",
      "Requirement already satisfied: PyYAML>=5.4.1 in /usr/local/lib/python3.12/dist-packages (from flax>=0.12.0->qwix) (6.0.3)\n",
      "Requirement already satisfied: treescope>=0.1.7 in /usr/local/lib/python3.12/dist-packages (from flax>=0.12.0->qwix) (0.1.10)\n",
      "Requirement already satisfied: scipy>=1.13 in /usr/local/lib/python3.12/dist-packages (from jax->qwix) (1.16.3)\n",
      "Requirement already satisfied: namex in /usr/local/lib/python3.12/dist-packages (from keras>=3.10.0->tensorflow) (0.1.0)\n",
      "Requirement already satisfied: optree in /usr/local/lib/python3.12/dist-packages (from keras>=3.10.0->tensorflow) (0.17.0)\n",
      "Requirement already satisfied: charset_normalizer<4,>=2 in /usr/local/lib/python3.12/dist-packages (from requests<3,>=2.21.0->tensorflow) (3.4.4)\n",
      "Requirement already satisfied: idna<4,>=2.5 in /usr/local/lib/python3.12/dist-packages (from requests<3,>=2.21.0->tensorflow) (3.11)\n",
      "Requirement already satisfied: urllib3<3,>=1.21.1 in /usr/local/lib/python3.12/dist-packages (from requests<3,>=2.21.0->tensorflow) (2.5.0)\n",
      "Requirement already satisfied: certifi>=2017.4.17 in /usr/local/lib/python3.12/dist-packages (from requests<3,>=2.21.0->tensorflow) (2025.10.5)\n",
      "Requirement already satisfied: markdown>=2.6.8 in /usr/lib/python3/dist-packages (from tensorboard~=2.20.0->tensorflow) (3.3.6)\n",
      "Requirement already satisfied: pillow in /usr/local/lib/python3.12/dist-packages (from tensorboard~=2.20.0->tensorflow) (12.0.0)\n",
      "Collecting tensorboard-data-server<0.8.0,>=0.7.0 (from tensorboard~=2.20.0->tensorflow)\n",
      "  Downloading tensorboard_data_server-0.7.2-py3-none-manylinux_2_31_x86_64.whl.metadata (1.1 kB)\n",
      "Collecting werkzeug>=1.0.1 (from tensorboard~=2.20.0->tensorflow)\n",
      "  Downloading werkzeug-3.1.3-py3-none-any.whl.metadata (3.7 kB)\n",
      "Requirement already satisfied: markdown-it-py>=2.2.0 in /usr/local/lib/python3.12/dist-packages (from rich>=11.1->flax>=0.12.0->qwix) (4.0.0)\n",
      "Requirement already satisfied: pygments<3.0.0,>=2.13.0 in /usr/local/lib/python3.12/dist-packages (from rich>=11.1->flax>=0.12.0->qwix) (2.19.2)\n",
      "Requirement already satisfied: MarkupSafe>=2.1.1 in /usr/local/lib/python3.12/dist-packages (from werkzeug>=1.0.1->tensorboard~=2.20.0->tensorflow) (3.0.3)\n",
      "Requirement already satisfied: chex>=0.1.87 in /usr/local/lib/python3.12/dist-packages (from optax->flax>=0.12.0->qwix) (0.1.91)\n",
      "Requirement already satisfied: etils[epath,epy] in /usr/local/lib/python3.12/dist-packages (from orbax-checkpoint->flax>=0.12.0->qwix) (1.13.0)\n",
      "Requirement already satisfied: nest_asyncio in /usr/local/lib/python3.12/dist-packages (from orbax-checkpoint->flax>=0.12.0->qwix) (1.6.0)\n",
      "Requirement already satisfied: aiofiles in /usr/local/lib/python3.12/dist-packages (from orbax-checkpoint->flax>=0.12.0->qwix) (25.1.0)\n",
      "Requirement already satisfied: humanize in /usr/local/lib/python3.12/dist-packages (from orbax-checkpoint->flax>=0.12.0->qwix) (4.14.0)\n",
      "Requirement already satisfied: simplejson>=3.16.0 in /usr/local/lib/python3.12/dist-packages (from orbax-checkpoint->flax>=0.12.0->qwix) (3.20.2)\n",
      "Requirement already satisfied: psutil in /usr/local/lib/python3.12/dist-packages (from orbax-checkpoint->flax>=0.12.0->qwix) (5.9.5)\n",
      "Requirement already satisfied: toolz>=1.0.0 in /usr/local/lib/python3.12/dist-packages (from chex>=0.1.87->optax->flax>=0.12.0->qwix) (1.1.0)\n",
      "Requirement already satisfied: mdurl~=0.1 in /usr/local/lib/python3.12/dist-packages (from markdown-it-py>=2.2.0->rich>=11.1->flax>=0.12.0->qwix) (0.1.2)\n",
      "Requirement already satisfied: fsspec in /usr/local/lib/python3.12/dist-packages (from etils[epath,epy]->orbax-checkpoint->flax>=0.12.0->qwix) (2025.10.0)\n",
      "Requirement already satisfied: importlib_resources in /usr/local/lib/python3.12/dist-packages (from etils[epath,epy]->orbax-checkpoint->flax>=0.12.0->qwix) (6.5.2)\n",
      "Requirement already satisfied: zipp in /usr/local/lib/python3.12/dist-packages (from etils[epath,epy]->orbax-checkpoint->flax>=0.12.0->qwix) (3.23.0)\n",
      "Downloading qwix-0.1.4-py3-none-any.whl (91 kB)\n",
      "\u001b[2K   \u001b[90m━━━━━━━━━━━━━━━━━━━━━━━━━━━━━━━━━━━━━━━━\u001b[0m \u001b[32m91.6/91.6 kB\u001b[0m \u001b[31m6.0 MB/s\u001b[0m eta \u001b[36m0:00:00\u001b[0m\n",
      "\u001b[?25hDownloading tensorboardx-2.6.4-py3-none-any.whl (87 kB)\n",
      "\u001b[2K   \u001b[90m━━━━━━━━━━━━━━━━━━━━━━━━━━━━━━━━━━━━━━━━\u001b[0m \u001b[32m87.2/87.2 kB\u001b[0m \u001b[31m9.3 MB/s\u001b[0m eta \u001b[36m0:00:00\u001b[0m\n",
      "\u001b[?25hDownloading tensorflow-2.20.0-cp312-cp312-manylinux_2_17_x86_64.manylinux2014_x86_64.whl (620.7 MB)\n",
      "\u001b[2K   \u001b[90m━━━━━━━━━━━━━━━━━━━━━━━━━━━━━━━━━━━━━━━\u001b[0m \u001b[32m620.7/620.7 MB\u001b[0m \u001b[31m773.0 kB/s\u001b[0m eta \u001b[36m0:00:00\u001b[0m\n",
      "\u001b[?25hDownloading astunparse-1.6.3-py2.py3-none-any.whl (12 kB)\n",
      "Downloading flatbuffers-25.9.23-py2.py3-none-any.whl (30 kB)\n",
      "Downloading google_pasta-0.2.0-py3-none-any.whl (57 kB)\n",
      "\u001b[2K   \u001b[90m━━━━━━━━━━━━━━━━━━━━━━━━━━━━━━━━━━━━━━━━\u001b[0m \u001b[32m57.5/57.5 kB\u001b[0m \u001b[31m5.4 MB/s\u001b[0m eta \u001b[36m0:00:00\u001b[0m\n",
      "\u001b[?25hDownloading libclang-18.1.1-py2.py3-none-manylinux2010_x86_64.whl (24.5 MB)\n",
      "\u001b[2K   \u001b[90m━━━━━━━━━━━━━━━━━━━━━━━━━━━━━━━━━━━━━━━━\u001b[0m \u001b[32m24.5/24.5 MB\u001b[0m \u001b[31m99.3 MB/s\u001b[0m eta \u001b[36m0:00:00\u001b[0m\n",
      "\u001b[?25hDownloading tensorboard-2.20.0-py3-none-any.whl (5.5 MB)\n",
      "\u001b[2K   \u001b[90m━━━━━━━━━━━━━━━━━━━━━━━━━━━━━━━━━━━━━━━━\u001b[0m \u001b[32m5.5/5.5 MB\u001b[0m \u001b[31m66.6 MB/s\u001b[0m eta \u001b[36m0:00:00\u001b[0m\n",
      "\u001b[?25hDownloading tensorboard_data_server-0.7.2-py3-none-manylinux_2_31_x86_64.whl (6.6 MB)\n",
      "\u001b[2K   \u001b[90m━━━━━━━━━━━━━━━━━━━━━━━━━━━━━━━━━━━━━━━━\u001b[0m \u001b[32m6.6/6.6 MB\u001b[0m \u001b[31m152.7 MB/s\u001b[0m eta \u001b[36m0:00:00\u001b[0m\n",
      "\u001b[?25hDownloading werkzeug-3.1.3-py3-none-any.whl (224 kB)\n",
      "\u001b[2K   \u001b[90m━━━━━━━━━━━━━━━━━━━━━━━━━━━━━━━━━━━━━━━━\u001b[0m \u001b[32m224.5/224.5 kB\u001b[0m \u001b[31m22.1 MB/s\u001b[0m eta \u001b[36m0:00:00\u001b[0m\n",
      "\u001b[?25hDownloading wheel-0.45.1-py3-none-any.whl (72 kB)\n",
      "\u001b[2K   \u001b[90m━━━━━━━━━━━━━━━━━━━━━━━━━━━━━━━━━━━━━━━━\u001b[0m \u001b[32m72.5/72.5 kB\u001b[0m \u001b[31m7.8 MB/s\u001b[0m eta \u001b[36m0:00:00\u001b[0m\n",
      "\u001b[?25hInstalling collected packages: libclang, flatbuffers, wheel, werkzeug, tensorboardX, tensorboard-data-server, google_pasta, tensorboard, astunparse, tensorflow, qwix\n",
      "\u001b[31mERROR: pip's dependency resolver does not currently take into account all the packages that are installed. This behaviour is the source of the following dependency conflicts.\n",
      "google-tunix 0.1.3 requires datasets, which is not installed.\n",
      "google-tunix 0.1.3 requires gcsfs, which is not installed.\n",
      "google-tunix 0.1.3 requires hf_transfer, which is not installed.\n",
      "google-tunix 0.1.3 requires omegaconf, which is not installed.\n",
      "google-tunix 0.1.3 requires python-dotenv, which is not installed.\u001b[0m\u001b[31m\n",
      "\u001b[0mSuccessfully installed astunparse-1.6.3 flatbuffers-25.9.23 google_pasta-0.2.0 libclang-18.1.1 qwix-0.1.4 tensorboard-2.20.0 tensorboard-data-server-0.7.2 tensorboardX-2.6.4 tensorflow-2.20.0 werkzeug-3.1.3 wheel-0.45.1\n"
     ]
    }
   ],
   "source": [
    "!pip install google-tunix[prod]"
   ]
  },
  {
   "cell_type": "code",
   "execution_count": 1,
   "metadata": {
    "tags": [
     "nbval-ignore-output"
    ]
   },
   "outputs": [],
   "source": [
    "import qwix\n",
    "import numpy as np\n",
    "from tunix.sft import peft_trainer"
   ]
  },
  {
   "cell_type": "markdown",
   "id": "55298d1b",
   "metadata": {
    "id": "cE0Rx6Q3_q4n"
   },
   "source": [
    "We set some hyperparameters."
   ]
  },
  {
   "cell_type": "code",
   "execution_count": 1,
   "metadata": {
    "id": "YzEDIR_N7_D4"
   },
   "outputs": [],
   "source": [
<<<<<<< HEAD
    "# LoRA Hyperparameters\n",
    "lora_rank = 16\n",
    "lora_alpha = 2.0\n",
    "lora_max_steps = 400\n",
    "lora_num_epochs = 10\n",
    "lora_batch_size = 80"
   ]
  },
  {
   "cell_type": "markdown",
   "metadata": {
    "id": "mfnj-S02_yM5"
   },
   "source": [
    "For LoRA fintuning we use the [Tiny Shakespeare](https://www.tensorflow.org/datasets/catalog/tiny_shakespeare) dataset."
=======
    "## Profiling for hyperparameter tuning\n",
    "\n",
    "**Note:** this section assume multiple TPU cores. Free-tier Colab TPU v5e-1 cannot run here."
>>>>>>> e3940322
   ]
  },
  {
   "cell_type": "code",
   "execution_count": null,
   "metadata": {
    "id": "Mtzb0NXb8TVY",
    "tags": [
     "nbval-ignore-output"
    ]
   },
   "outputs": [],
   "source": [
    "!wget https://raw.githubusercontent.com/karpathy/char-rnn/master/data/tinyshakespeare/input.txt -O TinyShakespeare.txt\n",
    "\n",
    "def load_shakespeare_dataset(batch_size, max_len, num_epochs):\n",
    "    input_file = \"TinyShakespeare.txt\"\n",
    "    # Read the entire text file\n",
    "    with open(input_file, 'r', encoding='utf-8') as f:\n",
    "        text = f.read()\n",
    "\n",
    "    # Tokenize the entire text (assuming tokenizer is available in scope)\n",
    "    tokens = tokenizer.encode(text)\n",
    "\n",
    "    # Create a simple data source from the tokens\n",
    "    class TokenDataSource(pygrain.RandomAccessDataSource):\n",
    "        def __init__(self, tokens, max_len):\n",
    "            self._tokens = np.array(tokens, dtype=np.int32)\n",
    "            self._max_len = max_len\n",
    "            # Calculate how many sequences we can create\n",
    "            self._length = len(self._tokens) // max_len\n",
    "\n",
    "        def __len__(self):\n",
    "            return self._length\n",
    "\n",
    "        def __getitem__(self, index):\n",
    "            # Return a sequence of max_len tokens\n",
    "            start_idx = index * self._max_len\n",
    "            end_idx = start_idx + self._max_len\n",
    "            return self._tokens[start_idx:end_idx]\n",
    "\n",
    "    # Create the data source\n",
    "    data_source = TokenDataSource(tokens, max_len)\n",
    "\n",
    "    # Create a sampler\n",
    "    sampler = pygrain.IndexSampler(\n",
    "        num_records=len(data_source),\n",
    "        shuffle=True,\n",
    "        seed=42,\n",
    "        num_epochs=num_epochs,\n",
    "        shard_options=pygrain.NoSharding()\n",
    "    )\n",
    "\n",
    "    # Create transformations\n",
    "    class ToTrainingInputDict(pygrain.MapTransform):\n",
    "        def map(self, batch):\n",
    "            return {\n",
    "                \"input_tokens\": batch,\n",
    "                \"input_mask\": np.ones_like(batch)\n",
    "            }\n",
    "\n",
    "    # Create the data loader\n",
    "    loader = pygrain.DataLoader(\n",
    "        data_source=data_source,\n",
    "        sampler=sampler,\n",
    "        operations=[\n",
    "            pygrain.Batch(batch_size=batch_size, drop_remainder=True),\n",
    "            ToTrainingInputDict(),\n",
    "        ],\n",
    "        worker_count=0,  # Use main thread\n",
    "    )\n",
    "\n",
    "    def to_training_input(loader):\n",
    "        # The trainer expects an iterable of `peft_trainer.TrainingInput`.\n",
    "        for item in loader:\n",
    "            yield peft_trainer.TrainingInput(**item)\n",
    "\n",
    "    return to_training_input(loader)\n",
    "\n",
    "lora_train_ds = load_shakespeare_dataset(lora_batch_size, maxlen, lora_num_epochs)"
   ]
  },
  {
   "cell_type": "markdown",
   "metadata": {
    "id": "qvxSxbbcBim7"
   },
   "source": [
    "We define a few helper functions to create the LoRA model, loss, etc."
   ]
  },
  {
   "cell_type": "code",
   "execution_count": 1,
   "metadata": {
    "id": "oX9F-ZsN8ima"
   },
   "outputs": [],
   "source": [
    "def get_lora_model(base_model, mesh):\n",
    "  lora_provider = qwix.LoraProvider(\n",
    "      module_path=\".*mha|.*linear1|.*linear2\",\n",
    "      rank=lora_rank,\n",
    "      alpha=lora_alpha,\n",
    "  )\n",
    "\n",
    "  model_input = base_model.get_model_input()\n",
    "  lora_model = qwix.apply_lora_to_model(\n",
    "      base_model, lora_provider, **model_input\n",
    "  )\n",
    "\n",
    "  with mesh:\n",
    "    state = nnx.state(lora_model)\n",
    "    pspecs = nnx.get_partition_spec(state)\n",
    "    sharded_state = jax.lax.with_sharding_constraint(state, pspecs)\n",
    "    nnx.update(lora_model, sharded_state)\n",
    "\n",
    "  return lora_model\n",
    "\n",
    "def gen_model_input_fn(x: peft_trainer.TrainingInput):\n",
    "  return {\n",
    "      'inputs': x.input_tokens,\n",
    "      'training': True\n",
    "  }\n",
    "\n",
    "def lora_loss_fn(model, inputs, training):\n",
    "    inputs = inputs\n",
    "    targets = jnp.concatenate([inputs[:, 1:], jnp.zeros((inputs.shape[0], 1), dtype=jnp.int32)], axis=1)\n",
    "    logits = model(inputs, training=training)\n",
    "    loss = optax.softmax_cross_entropy_with_integer_labels(logits=logits, labels=targets).mean()\n",
    "    return loss"
   ]
  },
  {
   "cell_type": "markdown",
   "metadata": {
    "id": "h4Miifz_BpXf"
   },
   "source": [
    "Now we can start the finetuning."
   ]
  },
  {
   "cell_type": "code",
   "execution_count": 1,
   "metadata": {
    "id": "pIQ5Obif8pfO",
    "tags": [
     "nbval-ignore-output"
    ]
   },
   "outputs": [],
   "source": [
    "print(\"Starting LoRA Finetuning...\")\n",
    "with mesh:\n",
    "    # Apply LoRA to the model\n",
    "    lora_model = get_lora_model(model, mesh)\n",
    "\n",
    "    # Setup Tunix PeftTrainer\n",
    "    training_config = peft_trainer.TrainingConfig(\n",
    "        eval_every_n_steps=None,\n",
    "        max_steps=lora_max_steps,\n",
    "        data_sharding_axis=('batch',),\n",
    "    )\n",
    "    lora_optimizer = optax.adamw(1e-2)\n",
    "    lora_trainer = peft_trainer.PeftTrainer(\n",
    "        lora_model, lora_optimizer, training_config\n",
    "    ).with_gen_model_input_fn(gen_model_input_fn).with_loss_fn(lora_loss_fn)\n",
    "\n",
    "    # Run LoRA training\n",
    "    lora_trainer.train(lora_train_ds)"
   ]
  },
  {
   "cell_type": "markdown",
   "metadata": {
    "id": "UWVdZGK9COj0"
   },
   "source": [
    "After the finetuning, you can easily see that now the model produces text of a different style, kind of like Shakespeare's work, which means our finetuning works."
   ]
  },
  {
   "cell_type": "code",
   "execution_count": 1,
   "metadata": {
    "colab": {
     "base_uri": "https://localhost:8080/",
     "height": 799
    },
    "id": "-uTeXvXaLCZb",
    "outputId": "aa52154f-9583-46d3-896a-05e28de603de",
    "tags": [
     "nbval-ignore-output"
    ]
   },
   "outputs": [
    {
     "name": "stdout",
     "output_type": "stream",
     "text": [
      "\n",
      "Generating text after LoRA finetuning:\n",
      "\n",
      "\n",
      "Once upon a time? I hope I, I am no, I may not be away.\n",
      "\n",
      "\n",
      "DUINGENIINIINGA lie,\n",
      "IARICE:\n",
      "A nice, I will not be a kind,\n",
      "A wise man,\n",
      "A, a kind, kind, and my father.\n",
      "\n",
      "L TOKE:\n",
      "You can be in this, my head:\n",
      "And this is the man,\n",
      "That I will not be your heart;\n",
      "To say, for your head\n",
      "That I have a dream of my heart; if he will not say that he's the land\n",
      "But it is yours:\n",
      "And that will be not my dear,\n",
      "Your heart, that I will have a heart,\n",
      "And to my wife,\n",
      "And be so beautiful,\n",
      "But for my heart, and I know he will make him\n",
      "So my heart.\n",
      "\n",
      "LET:\n",
      "And you will not give my head.\n",
      "\n",
      "SENKEIARIINIAR TOO, I will not do to have\n",
      "And I will do not come\n",
      "What this is that you will do, that I have no one.\n",
      "\n",
      "O:\n",
      "I have no one hope.\n",
      "\n",
      "\n",
      "LENENIKE!!!!"
     ]
    },
    {
     "data": {
      "text/plain": [
       "\"Once upon a time? I hope I, I am no, I may not be away.\\n\\n\\nDUINGENIINIINGA lie,\\nIARICE:\\nA nice, I will not be a kind,\\nA wise man,\\nA, a kind, kind, and my father.\\n\\nL TOKE:\\nYou can be in this, my head:\\nAnd this is the man,\\nThat I will not be your heart;\\nTo say, for your head\\nThat I have a dream of my heart; if he will not say that he's the land\\nBut it is yours:\\nAnd that will be not my dear,\\nYour heart, that I will have a heart,\\nAnd to my wife,\\nAnd be so beautiful,\\nBut for my heart, and I know he will make him\\nSo my heart.\\n\\nLET:\\nAnd you will not give my head.\\n\\nSENKEIARIINIAR TOO, I will not do to have\\nAnd I will do not come\\nWhat this is that you will do, that I have no one.\\n\\nO:\\nI have no one hope.\\n\\n\\nLENENIKE!!!!\""
      ]
     },
     "execution_count": 21,
     "metadata": {
      "tags": [
       "nbval-ignore-output"
      ]
     },
     "output_type": "execute_result"
    }
   ],
   "source": [
    "# Generate text with LoRA-finetuned model\n",
    "print(\"Generating text after LoRA finetuning:\\n\\n\")\n",
    "lora_model.generate_text(maxlen, start_tokens)"
   ]
  },
  {
   "cell_type": "markdown",
   "metadata": {
    "id": "3813cbf2"
   },
   "source": [
    "## Xprof: profiling for hyperparameter tuning\n",
    "\n",
    "[REVAMP 7]: Intro xprof\n",
    "\n",
    "**Note:** this section assume multiple TPU cores. Free-tier Colab TPU v5e-1 cannot run here."
   ]
  },
  {
   "cell_type": "code",
   "execution_count": 1,
   "metadata": {
    "colab": {
     "base_uri": "https://localhost:8080/"
    },
    "id": "b5d933c6",
    "outputId": "f39e18fc-a25f-4202-ab39-9aadfb232522",
    "tags": [
     "nbval-skip"
    ]
   },
   "outputs": [
    {
     "name": "stdout",
     "output_type": "stream",
     "text": [
      "\u001b[2K     \u001b[90m━━━━━━━━━━━━━━━━━━━━━━━━━━━━━━━━━━━━━━━━\u001b[0m \u001b[32m75.1/75.1 kB\u001b[0m \u001b[31m5.8 MB/s\u001b[0m eta \u001b[36m0:00:00\u001b[0m\n",
      "\u001b[2K   \u001b[90m━━━━━━━━━━━━━━━━━━━━━━━━━━━━━━━━━━━━━━━━\u001b[0m \u001b[32m14.9/14.9 MB\u001b[0m \u001b[31m145.7 MB/s\u001b[0m eta \u001b[36m0:00:00\u001b[0m\n",
      "\u001b[2K   \u001b[90m━━━━━━━━━━━━━━━━━━━━━━━━━━━━━━━━━━━━━━━━\u001b[0m \u001b[32m109.2/109.2 kB\u001b[0m \u001b[31m10.9 MB/s\u001b[0m eta \u001b[36m0:00:00\u001b[0m\n",
      "\u001b[2K   \u001b[90m━━━━━━━━━━━━━━━━━━━━━━━━━━━━━━━━━━━━━━━━\u001b[0m \u001b[32m1.8/1.8 MB\u001b[0m \u001b[31m98.4 MB/s\u001b[0m eta \u001b[36m0:00:00\u001b[0m\n",
      "\u001b[2K   \u001b[90m━━━━━━━━━━━━━━━━━━━━━━━━━━━━━━━━━━━━━━━━\u001b[0m \u001b[32m242.4/242.4 kB\u001b[0m \u001b[31m24.7 MB/s\u001b[0m eta \u001b[36m0:00:00\u001b[0m\n",
      "\u001b[2K   \u001b[90m━━━━━━━━━━━━━━━━━━━━━━━━━━━━━━━━━━━━━━━━\u001b[0m \u001b[32m221.6/221.6 kB\u001b[0m \u001b[31m22.3 MB/s\u001b[0m eta \u001b[36m0:00:00\u001b[0m\n",
      "\u001b[2K   \u001b[90m━━━━━━━━━━━━━━━━━━━━━━━━━━━━━━━━━━━━━━━━\u001b[0m \u001b[32m377.3/377.3 kB\u001b[0m \u001b[31m32.6 MB/s\u001b[0m eta \u001b[36m0:00:00\u001b[0m\n",
      "\u001b[?25h\u001b[31mERROR: pip's dependency resolver does not currently take into account all the packages that are installed. This behaviour is the source of the following dependency conflicts.\n",
      "google-tunix 0.1.3 requires datasets, which is not installed.\n",
      "google-tunix 0.1.3 requires hf_transfer, which is not installed.\n",
      "google-tunix 0.1.3 requires omegaconf, which is not installed.\n",
      "google-tunix 0.1.3 requires python-dotenv, which is not installed.\u001b[0m\u001b[31m\n",
      "\u001b[0m"
     ]
    }
   ],
   "source": [
    "!pip install -Uq tensorboard-plugin-profile tensorflow tensorboard"
   ]
  },
  {
   "cell_type": "markdown",
   "metadata": {
    "id": "2ac5fc4d"
   },
   "source": [
    "Load the tensorboard colab extension."
   ]
  },
  {
   "cell_type": "code",
   "execution_count": 1,
   "metadata": {
    "id": "74f0c212",
    "tags": [
     "nbval-skip"
    ]
   },
   "outputs": [],
   "source": [
    "%load_ext tensorboard"
   ]
  },
  {
   "cell_type": "markdown",
   "metadata": {
    "id": "17c6131f"
   },
   "source": [
    "As we're going to be running this model a number of times, we need some scaffolding to more easily compare our work. For a baseline, we'll need to perform some warmup to guarantee that our code is JIT'd and that our TPUs are warm. For improved comparability, we'll only start tracing after we've finished warmup."
   ]
  },
  {
   "cell_type": "code",
   "execution_count": 1,
   "metadata": {
    "id": "ddfd576e"
   },
   "outputs": [],
   "source": [
    "trace_dir = \"/tmp/jax-trace/\"\n",
    "\n",
    "def loop_step(batch, step):\n",
    "    input_batch = jnp.array(jnp.array(batch).T)\n",
    "    target_batch = prep_target_batch(input_batch)\n",
    "    with jax.set_mesh(mesh):\n",
    "        train_step(model, optimizer, metrics, jax.device_put((input_batch, target_batch), P('batch', None)))\n",
    "\n",
    "def generate_trace():\n",
    "    tracing_steps = 30\n",
    "    warmup_steps = 5\n",
    "    for current_step in range(warmup_steps + tracing_steps):\n",
    "        if current_step == warmup_steps:\n",
    "            jax.profiler.start_trace(trace_dir)\n",
    "        with jax.profiler.StepTraceAnnotation(\"train\", step_num=current_step):\n",
    "            batch = next(text_dl)\n",
    "            loop_step(batch, current_step)\n",
    "\n",
    "    jax.profiler.stop_trace()"
   ]
  },
  {
   "cell_type": "markdown",
   "metadata": {
    "id": "de70f5b7"
   },
   "source": [
    "Now we'll perform some traces to compare results of different batch sizes. This will take several minutes as we need to reprocess our input data to prepare new batches each time."
   ]
  },
  {
   "cell_type": "code",
   "execution_count": 1,
   "metadata": {
    "id": "bc9452a6",
    "tags": [
     "nbval-skip"
    ]
   },
   "outputs": [],
   "source": [
    "trace_dir = \"/tmp/jax-trace-batch-comparison/\"\n",
    "\n",
    "batch_size = 64\n",
    "text_dl = iter(load_and_preprocess_data('TinyStories-train.txt', batch_size, maxlen))\n",
    "generate_trace()\n",
    "\n",
    "batch_size = 256\n",
    "text_dl = iter(load_and_preprocess_data('TinyStories-train.txt', batch_size, maxlen))\n",
    "generate_trace()"
   ]
  },
  {
   "cell_type": "markdown",
   "metadata": {
    "id": "ea379965"
   },
   "source": [
    "Run Tensorboard with the Profiler Plugin to compare our runs. Runs are listed in order from newest to oldest, so the top run in the list will be have `batch_size = 256`.\n",
    "\n",
    "The key metrics to focus on here for this hyperparameter are FLOPS Utilization and Average Step Time.\n",
    "\n",
    "In general, we want to maximize FLOPS Utilization while minimizing the step time per training example. In this case, we can see that increasing the batch size from 64 -> 256 achieves both of those. FLOPS increases from 16% to 27%. Average Step Time increase from 100ms to 260ms, however we increased our batch size by 300%. This means we move from 1.5ms per training example to 1.02ms per training example."
   ]
  },
  {
   "cell_type": "code",
   "execution_count": 1,
   "metadata": {
    "id": "b86c565a",
    "tags": [
     "nbval-skip"
    ]
   },
   "outputs": [],
   "source": [
    "%tensorboard --logdir=$trace_dir"
   ]
  },
  {
   "cell_type": "markdown",
   "metadata": {
    "id": "657967a5"
   },
   "source": [
    "Next, we can explore alternative parallelism methods. In cell #4, we used 4-way data parallel and 2-way tensor parallel. 8-way data parallel is another popular way. Let's compare results between them. To switch to 8-way data parallel, we'll replace the `Mesh` definition with:\n",
    "\n",
    "`mesh = jax.make_mesh((8, 1), ('batch', 'model'))`\n",
    "\n",
    "JAX will automatically figure out how to shard the model and data to use the new partition strategy and nothing else need to be done. Re-connect the TPU runtime and run it again to see how it runs.\n",
    "\n",
    "How simple and powerful is this! And that's the beauty of JAX automatic parallelism."
   ]
  },
  {
   "cell_type": "code",
   "execution_count": 1,
   "metadata": {
    "id": "80daa8dc",
    "tags": [
     "nbval-skip"
    ]
   },
   "outputs": [],
   "source": [
    "trace_dir = \"/tmp/jax-trace-parallelism-comparison/\"\n",
    "\n",
    "mesh_dims = (4, 2) if jax.device_count() == 8 else (1, 1)\n",
    "mesh = jax.make_mesh(mesh_dims, ('batch', 'model'))\n",
    "generate_trace()\n",
    "\n",
    "mesh = jax.make_mesh((jax.device_count(), 1), ('batch', 'model'))\n",
    "generate_trace()"
   ]
  },
  {
   "cell_type": "markdown",
   "metadata": {
    "id": "ad96e72b"
   },
   "source": [
    "Once again we'll run tensorboard.\n",
    "\n",
    "Looking at the results, we see that the step times are nearly the same, however the FLOPS Utilization is at 13% for 8-way data parallelism compared to 27% or 4-way data parallelism.\n",
    "\n",
    "By looking at the Trace Viewer tool and looking under each TPU's ops, we can see that the TPUs spend a large amount of time idle while waiting for the host, as well as spending a good amount of time in `reduce_sum` operations."
   ]
  },
  {
   "cell_type": "code",
   "execution_count": 1,
   "metadata": {
    "id": "780e9c72",
    "tags": [
     "nbval-skip"
    ]
   },
   "outputs": [],
   "source": [
    "%tensorboard --logdir=$trace_dir"
   ]
  },
  {
   "cell_type": "markdown",
   "metadata": {
    "id": "deca486e"
   },
   "source": [
    "By changing hyperparameters and comparing profiles, we're able to gain significant insights into our bottlenecks and limitations. These are just two examples of hyperparameters to tune, but plenty more of them will have significant effects on training speed and resource utilization."
   ]
  },
  {
   "cell_type": "markdown",
   "metadata": {
    "id": "Q3Z_0hQu7est"
   },
   "source": [
    "## Inference with vLLM\n",
    "\n",
    "After training the miniGPT model, we can also serve it on Google TPUs for high-performance inference.\n",
    "\n",
    "[vLLM TPU](https://github.com/vllm-project/tpu-inference/) supports running LLMs on TPUs. It takes some additional work to make it work, which is beyond the scope of this tutorial. But feel free to checkout vLLM TPU [documentation](https://docs.vllm.ai/projects/tpu/en/latest/developer_guides/jax_model_development/) if you want to learn more about it."
   ]
  },
  {
   "cell_type": "markdown",
   "id": "36412263",
   "metadata": {},
   "source": [
    "## Wrapup\n",
    "\n",
    "[REVAMP 9]: Add a concluding section"
   ]
  }
 ],
 "metadata": {
  "accelerator": "TPU",
  "colab": {
   "gpuType": "V5E1",
   "machine_shape": "hm",
   "provenance": []
  },
  "jupytext": {
   "formats": "ipynb,md:myst"
  },
  "kernelspec": {
   "display_name": "Python 3",
   "name": "python3"
  },
  "language_info": {
   "name": "python"
  }
 },
 "nbformat": 4,
 "nbformat_minor": 0
}<|MERGE_RESOLUTION|>--- conflicted
+++ resolved
@@ -9,7 +9,9 @@
   },
   {
    "cell_type": "markdown",
-   "metadata": {},
+   "metadata": {
+    "id": "dNvPJpcW7esj"
+   },
    "source": [
     "<table class=\"tfo-notebook-buttons\" align=\"left\">\n",
     "  <td>\n",
@@ -27,42 +29,11 @@
   {
    "cell_type": "markdown",
    "metadata": {
-    "id": "YdtfHhtq7esh"
-   },
-   "source": [
-    "# Train a miniGPT language model with JAX"
-   ]
-  },
-  {
-   "cell_type": "markdown",
-   "metadata": {
-    "id": "dNvPJpcW7esj"
-   },
-   "source": [
-    "<table class=\"tfo-notebook-buttons\" align=\"left\">\n",
-    "  <td>\n",
-    "    <a target=\"_blank\" href=\"https://kaggle.com/kernels/welcome?src=https://github.com/jax-ml/jax-ai-stack/blob/main/docs/source/JAX_for_LLM_pretraining.ipynb\"><img src=\"https://www.kaggle.com/static/images/logos/kaggle-logo-transparent-300.png\" height=\"32\" width=\"70\"/>Run in Kaggle</a>\n",
-    "  </td>\n",
-    "  <td>\n",
-    "    <a target=\"_blank\" href=\"https://colab.research.google.com/github/jax-ml/jax-ai-stack/blob/main/docs/source/JAX_for_LLM_pretraining.ipynb\"><img src=\"https://www.tensorflow.org/images/colab_logo_32px.png\" />Run in Google Colab</a>\n",
-    "  </td>\n",
-    "  <td>\n",
-    "    <a target=\"_blank\" href=\"https://github.com/jax-ml/jax-ai-stack/blob/main/docs/source/JAX_for_LLM_pretraining.ipynb\"><img src=\"https://www.tensorflow.org/images/GitHub-Mark-32px.png\" />View source on GitHub</a>\n",
-    "  </td>\n",
-    "</table>"
-   ]
-  },
-  {
-   "cell_type": "markdown",
-   "metadata": {
     "id": "NIOXoY1xgiww"
    },
    "source": [
-<<<<<<< HEAD
     "[REVAMP -1]: Add a more general introduction, including what this tutorial is and what users should expect to get out of it.\n",
     "\n",
-=======
->>>>>>> e3940322
     "This tutorial demonstrates how to use JAX, [Flax NNX](http://flax.readthedocs.io) and [Optax](http://optax.readthedocs.io) for language model (pre)training using data and tensor [parallelism](https://jax.readthedocs.io/en/latest/notebooks/Distributed_arrays_and_automatic_parallelization) for [Single-Program Multi-Data](https://en.wikipedia.org/wiki/Single_program,_multiple_data)). It was originally inspired by the [Keras miniGPT tutorial](https://keras.io/examples/generative/text_generation_with_miniature_gpt/).\n",
     "\n",
     "Here, you will learn how to:\n",
@@ -215,11 +186,7 @@
   },
   {
    "cell_type": "code",
-<<<<<<< HEAD
-   "execution_count": 1,
-=======
-   "execution_count": null,
->>>>>>> e3940322
+   "execution_count": 1,
    "metadata": {
     "id": "MKYFNOhdLq98"
    },
@@ -291,11 +258,7 @@
   },
   {
    "cell_type": "code",
-<<<<<<< HEAD
-   "execution_count": 1,
-=======
-   "execution_count": null,
->>>>>>> e3940322
+   "execution_count": 1,
    "metadata": {
     "id": "xuMlCK3Q8WJD"
    },
@@ -304,28 +267,16 @@
     "# Create a `Mesh` object representing TPU device arrangement.\n",
     "# For example, for Kaggle TPU v5e-8:\n",
     "if jax.device_count() == 8:\n",
-<<<<<<< HEAD
     "    mesh = jax.make_mesh((4, 2), ('batch', 'model'))\n",
-=======
-    "    mesh = Mesh(mesh_utils.create_device_mesh((4, 2)), ('batch', 'model'))\n",
->>>>>>> e3940322
     "\n",
     "    ### Alternatively, we could use the 8-way data parallelism with only one line of code change.\n",
     "    ### JAX enables quick experimentation with different partitioning strategies\n",
     "    ### like this. We will come back to this point at the end of this tutorial.\n",
-<<<<<<< HEAD
     "    mesh = jax.make_mesh((8, 1), ('batch', 'model'))\n",
     "\n",
     "### For free-tier Colab TPU, which only has a single TPU core\n",
     "if jax.device_count() == 1:\n",
     "    mesh = jax.make_mesh((1, 1), (\"batch\", \"model\"))"
-=======
-    "    # mesh = Mesh(mesh_utils.create_device_mesh((8, 1)), ('batch', 'model'))\n",
-    "\n",
-    "### For free-tier Colab TPU, which only has a single TPU core\n",
-    "if jax.device_count() == 1:\n",
-    "    mesh = Mesh(mesh_utils.create_device_mesh((1, 1)), (\"batch\", \"model\"))"
->>>>>>> e3940322
    ]
   },
   {
@@ -533,7 +484,6 @@
     "        outputs = self.output_layer(x)\n",
     "        return outputs\n",
     "\n",
-<<<<<<< HEAD
     "    # For Tunix use later\n",
     "    def get_model_input(self):\n",
     "        return dict(\n",
@@ -551,31 +501,15 @@
     "    def generate_step(self, rng_key, padded_tokens, sample_index):\n",
     "        logits = self(padded_tokens)\n",
     "        next_token = self.sample_from(rng_key, logits[0][sample_index])\n",
-=======
-    "    @nnx.jit\n",
-    "    def sample_from(self, logits):\n",
-    "        logits, indices = jax.lax.top_k(logits, k=top_k)\n",
-    "        logits = nnx.softmax(logits)\n",
-    "        return jax.random.choice(jax.random.PRNGKey(0), indices, p=logits)\n",
-    "\n",
-    "    @nnx.jit\n",
-    "    def generate_step(self, padded_tokens, sample_index):\n",
-    "        logits = self(padded_tokens)\n",
-    "        next_token = self.sample_from(logits[0][sample_index])\n",
->>>>>>> e3940322
     "        return next_token\n",
     "\n",
     "    def generate_text(self, max_tokens, start_tokens):\n",
     "        generated = []\n",
-<<<<<<< HEAD
     "        rng_key = jax.random.PRNGKey(0) # Create the initial key\n",
-=======
->>>>>>> e3940322
     "        print(tokenizer.decode(start_tokens), flush=True, end='')\n",
     "        for i in range(max_tokens):\n",
     "            sample_index = len(start_tokens) + len(generated) - 1\n",
     "\n",
-<<<<<<< HEAD
     "            # Split the key for each step\n",
     "            rng_key, step_key = jax.random.split(rng_key)\n",
     "\n",
@@ -584,14 +518,6 @@
     "            if next_token == tokenizer.encode('<|endoftext|>', allowed_special={'<|endoftext|>'})[0]:\n",
     "              break\n",
     "            generated.append(next_token)\n",
-=======
-    "            padded_tokens = jnp.array((start_tokens + generated + [0] * (maxlen - len(start_tokens) - len(generated))))[None, :]\n",
-    "            next_token = int(self.generate_step(padded_tokens, sample_index))\n",
-    "            if next_token == tokenizer.encode('<|endoftext|>', allowed_special={'<|endoftext|>'})[0]:\n",
-    "              break\n",
-    "            generated.append(next_token)\n",
-    "            # decode and print next_token\n",
->>>>>>> e3940322
     "            print(tokenizer.decode([next_token]), flush=True, end='')\n",
     "        return tokenizer.decode(start_tokens + generated)\n",
     "\n",
@@ -610,11 +536,7 @@
   },
   {
    "cell_type": "code",
-<<<<<<< HEAD
-   "execution_count": 1,
-=======
-   "execution_count": null,
->>>>>>> e3940322
+   "execution_count": 1,
    "metadata": {
     "id": "GRhiDsCrMZRp"
    },
@@ -774,11 +696,7 @@
   },
   {
    "cell_type": "code",
-<<<<<<< HEAD
-   "execution_count": 1,
-=======
-   "execution_count": null,
->>>>>>> e3940322
+   "execution_count": 1,
    "metadata": {
     "id": "8rRuTmABNV4b"
    },
@@ -818,11 +736,7 @@
   },
   {
    "cell_type": "code",
-<<<<<<< HEAD
-   "execution_count": 1,
-=======
-   "execution_count": null,
->>>>>>> e3940322
+   "execution_count": 1,
    "metadata": {
     "colab": {
      "base_uri": "https://localhost:8080/"
@@ -1482,14 +1396,9 @@
     }
    ],
    "source": [
-<<<<<<< HEAD
     "with mesh:\n",
     "  model = create_model(rngs=nnx.Rngs(0))\n",
     "  optimizer = nnx.Optimizer(model, optax.adam(1e-3), wrt=nnx.Param)\n",
-=======
-    "model = create_model(rngs=nnx.Rngs(0))\n",
-    "optimizer = nnx.Optimizer(model, optax.adam(1e-3), wrt=nnx.Param)\n",
->>>>>>> e3940322
     "metrics = nnx.MultiMetric(\n",
     "    loss=nnx.metrics.Average(\"loss\"),\n",
     ")\n",
@@ -1625,11 +1534,7 @@
   },
   {
    "cell_type": "code",
-<<<<<<< HEAD
-   "execution_count": 1,
-=======
-   "execution_count": null,
->>>>>>> e3940322
+   "execution_count": 1,
    "metadata": {
     "colab": {
      "base_uri": "https://localhost:8080/"
@@ -1686,7 +1591,9 @@
     "id": "-kJShd9n_iTl"
    },
    "source": [
-    "First we install Tunix and its dependencies, and import necessary libraries. Note that Colab will ask you to restart the runtime, but you can just ignore it."
+    "First we install Tunix and its dependencies, and import necessary libraries. Note that Colab will ask you to restart the runtime, but you can just ignore it.\n",
+    "\n",
+    "**Note:** this section assume multiple TPU cores. Free-tier Colab TPU v5e-1 cannot run here."
    ]
   },
   {
@@ -1854,7 +1761,6 @@
    },
    "outputs": [],
    "source": [
-<<<<<<< HEAD
     "# LoRA Hyperparameters\n",
     "lora_rank = 16\n",
     "lora_alpha = 2.0\n",
@@ -1870,11 +1776,6 @@
    },
    "source": [
     "For LoRA fintuning we use the [Tiny Shakespeare](https://www.tensorflow.org/datasets/catalog/tiny_shakespeare) dataset."
-=======
-    "## Profiling for hyperparameter tuning\n",
-    "\n",
-    "**Note:** this section assume multiple TPU cores. Free-tier Colab TPU v5e-1 cannot run here."
->>>>>>> e3940322
    ]
   },
   {
